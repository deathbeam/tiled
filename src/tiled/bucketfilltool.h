/*
 * bucketfilltool.h
 * Copyright 2009-2010, Jeff Bland <jksb@member.fsf.org>
 * Copyright 2010, Thorbjørn Lindeijer <thorbjorn@lindeijer.nl>
 * Copyright 2011, Stefan Beller <stefanbeller@googlemail.com>
 *
 * This file is part of Tiled.
 *
 * This program is free software; you can redistribute it and/or modify it
 * under the terms of the GNU General Public License as published by the Free
 * Software Foundation; either version 2 of the License, or (at your option)
 * any later version.
 *
 * This program is distributed in the hope that it will be useful, but WITHOUT
 * ANY WARRANTY; without even the implied warranty of MERCHANTABILITY or
 * FITNESS FOR A PARTICULAR PURPOSE.  See the GNU General Public License for
 * more details.
 *
 * You should have received a copy of the GNU General Public License along with
 * this program. If not, see <http://www.gnu.org/licenses/>.
 */

#ifndef BUCKETFILLTOOL_H
#define BUCKETFILLTOOL_H

#include "abstracttiletool.h"

#include "tilelayer.h"

namespace Tiled {
namespace Internal {

class MapDocument;

/**
 * Implements a tool that bucket fills (flood fills) a region with a repeatable
 * stamp.
 */
class BucketFillTool : public AbstractTileTool
{
    Q_OBJECT

public:
    BucketFillTool(QObject *parent = 0);
    ~BucketFillTool();

    void activate(MapScene *scene);
    void deactivate(MapScene *scene);

    void mousePressed(QGraphicsSceneMouseEvent *event);
    void mouseReleased(QGraphicsSceneMouseEvent *event);

    void modifiersChanged(Qt::KeyboardModifiers);

    void languageChanged();

    /**
     * Sets the stamp that is drawn when filling. The BucketFillTool takes
     * ownership over the stamp layer.
     */
    void setStamp(TileLayer *stamp);

<<<<<<< HEAD
public slots:
    void setRandom(bool value);
=======
    /**
     * This returns the actual tile layer which is used to define the current
     * state.
     */
    TileLayer *stamp() const { return mStamp; }
>>>>>>> fbe39bd5

protected:
    void tilePositionChanged(const QPoint &tilePos);

    void mapDocumentChanged(MapDocument *oldDocument,
                            MapDocument *newDocument);

private slots:
    void clearOverlay();

private:
    void makeConnections();
    void clearConnections(MapDocument *mapDocument);

    TileLayer *mStamp;
    TileLayer *mFillOverlay;
    QRegion mFillRegion;

    bool mLastShiftStatus;

    /**
     * Indicates if the tool is using the random mode.
     */
    bool mIsRandom;

    /**
     * Contains the value of mIsRandom at that time, when the latest call of
     * tilePositionChanged() took place.
     * This variable is needed to detect if the random mode was changed during
     * mFillOverlay being brushed at an area.
     */
    bool mLastRandomStatus;

    /**
     * Contains all used random cells to use in random mode.
     * The same cell can be in the list multiple times to make different
     * random weights possible.
     */
    QList<Cell> mRandomList;

    /**
     * Updates the list of random cells.
     * This is done by taking all non-null tiles from the original stamp mStamp.
     */
    void updateRandomList();

    /**
     * Returns a tile layer having random tiles placed at \a region.The
     * caller is responsible for the returned tile layer.
     */
    TileLayer *getRandomTileLayer(const QRegion &region) const;
};

} // namespace Internal
} // namespace Tiled

#endif // BUCKETFILLTOOL_H<|MERGE_RESOLUTION|>--- conflicted
+++ resolved
@@ -60,16 +60,14 @@
      */
     void setStamp(TileLayer *stamp);
 
-<<<<<<< HEAD
-public slots:
-    void setRandom(bool value);
-=======
     /**
      * This returns the actual tile layer which is used to define the current
      * state.
      */
     TileLayer *stamp() const { return mStamp; }
->>>>>>> fbe39bd5
+
+public slots:
+    void setRandom(bool value);
 
 protected:
     void tilePositionChanged(const QPoint &tilePos);
