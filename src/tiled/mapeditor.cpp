--- conflicted
+++ resolved
@@ -353,24 +353,7 @@
     mWidgetForMap.insert(mapDocument, view);
     mWidgetStack->addWidget(view);
 
-<<<<<<< HEAD
     restoreDocumentState(mapDocument);
-=======
-    // restore the previous state for this map
-    QVariantMap mapState = mMapStates.value(document->fileName()).toMap();
-    if (!mapState.isEmpty()) {
-        qreal scale = mapState.value(QLatin1String("scale")).toReal();
-        if (scale > 0)
-            view->zoomable()->setScale(scale);
-
-        const QPointF viewCenter = mapState.value(QLatin1String("viewCenter")).toPointF();
-        view->setInitialCenterPos(viewCenter);
-
-        int layerIndex = mapState.value(QLatin1String("selectedLayer")).toInt();
-        if (Layer *layer = layerAtGlobalIndex(mapDocument->map(), layerIndex))
-            mapDocument->switchCurrentLayer(layer);
-    }
->>>>>>> bde58b30
 }
 
 void MapEditor::removeDocument(Document *document)
@@ -657,14 +640,11 @@
         mapView->zoomable()->setScale(scale);
 
     const QPointF viewCenter = fromSettingsValue<QPointF>(fileState.value(QLatin1String("viewCenter")));
-    mapView->forceCenterOn(viewCenter);
+    mapView->setInitialCenterPos(viewCenter);
 
     int layerIndex = fileState.value(QLatin1String("selectedLayer")).toInt();
     if (Layer *layer = layerAtGlobalIndex(mapDocument->map(), layerIndex))
         mapDocument->switchCurrentLayer(layer);
-
-    // suppress fitting map in view upon show event
-    mapView->setViewInitialized();
 }
 
 void MapEditor::setSelectedTool(AbstractTool *tool)
