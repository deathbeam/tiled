/*
 * objectsview.h
 * Copyright 2012, Tim Baker <treectrl@hotmail.com>
 * Copyright 2012-2019, Thorbjørn Lindeijer <bjorn@lindeijer.nl>
 *
 * This file is part of Tiled.
 *
 * This program is free software; you can redistribute it and/or modify it
 * under the terms of the GNU General Public License as published by the Free
 * Software Foundation; either version 2 of the License, or (at your option)
 * any later version.
 *
 * This program is distributed in the hope that it will be useful, but WITHOUT
 * ANY WARRANTY; without even the implied warranty of MERCHANTABILITY or
 * FITNESS FOR A PARTICULAR PURPOSE.  See the GNU General Public License for
 * more details.
 *
 * You should have received a copy of the GNU General Public License along with
 * this program. If not, see <http://www.gnu.org/licenses/>.
 */

#pragma once

#include <QTreeView>

namespace Tiled {

class Layer;
class MapObject;

class MapDocument;
class MapObjectModel;
class ReversingProxyModel;

class ObjectsView : public QTreeView
{
    Q_OBJECT

public:
    ObjectsView(QWidget *parent = nullptr);

    QSize sizeHint() const override;

    void setMapDocument(MapDocument *mapDoc);

    MapObjectModel *mapObjectModel() const;

    QModelIndex layerViewIndex(Layer *layer) const;

    void ensureVisible(MapObject *mapObject);

    void setFilter(const QString &filter);

protected:
    bool event(QEvent *event) override;
    void mousePressEvent(QMouseEvent *event) override;
    void mouseMoveEvent(QMouseEvent *event) override;
    bool viewportEvent(QEvent *event) override;
    void selectionChanged(const QItemSelection &selected,
                          const QItemSelection &deselected) override;

    void drawRow(QPainter *painter,
                 const QStyleOptionViewItem &option,
                 const QModelIndex &index) const override;

private:
    void saveExpandedLayers();
    void restoreExpandedLayers();

    void onActivated(const QModelIndex &proxyIndex);
    void onSectionResized(int logicalIndex);
    void selectedObjectsChanged();
    void hoveredObjectChanged(MapObject *object, MapObject *previous);
    void setColumnVisibility(bool visible);

    void showCustomHeaderContextMenu(const QPoint &point);

    void restoreVisibleColumns();
    void synchronizeSelectedItems();
    void expandToSelectedObjects();

    void updateRow(MapObject *object);

    MapDocument *mMapDocument = nullptr;
<<<<<<< HEAD
    ReversingProxyModel *mProxyModel;
    QMap<MapDocument*, QList<int> > mExpandedLayers;
=======
    ReversingRecursiveFilterModel *mProxyModel;
>>>>>>> e97731ef
    bool mSynching = false;
    bool mActiveFilter = false;
};

} // namespace Tiled<|MERGE_RESOLUTION|>--- conflicted
+++ resolved
@@ -82,12 +82,7 @@
     void updateRow(MapObject *object);
 
     MapDocument *mMapDocument = nullptr;
-<<<<<<< HEAD
     ReversingProxyModel *mProxyModel;
-    QMap<MapDocument*, QList<int> > mExpandedLayers;
-=======
-    ReversingRecursiveFilterModel *mProxyModel;
->>>>>>> e97731ef
     bool mSynching = false;
     bool mActiveFilter = false;
 };
