/*
 * changetileterrain.h
 * Copyright 2012, Thorbjørn Lindeijer <thorbjorn@lindeijer.nl>
 *
 * This file is part of Tiled.
 *
 * This program is free software; you can redistribute it and/or modify it
 * under the terms of the GNU General Public License as published by the Free
 * Software Foundation; either version 2 of the License, or (at your option)
 * any later version.
 *
 * This program is distributed in the hope that it will be useful, but WITHOUT
 * ANY WARRANTY; without even the implied warranty of MERCHANTABILITY or
 * FITNESS FOR A PARTICULAR PURPOSE.  See the GNU General Public License for
 * more details.
 *
 * You should have received a copy of the GNU General Public License along with
 * this program. If not, see <http://www.gnu.org/licenses/>.
 */

#ifndef CHANGETILETERRAIN_H
#define CHANGETILETERRAIN_H

#include <QMap>
#include <QUndoCommand>

#include "undocommands.h"

namespace Tiled {

class Tile;
class Tileset;

namespace Internal {

class TilesetDocument;

class ChangeTileTerrain : public QUndoCommand
{
public:
    struct Change {
        Change(unsigned from, unsigned to)
            : from(from), to(to)
        {}

        unsigned from;
        unsigned to;
    };

    typedef QMap<Tile *, Change> Changes;

    /**
     * Constructs an empty command that changes no terrain. When merged into
     * a previous terrain change command, it prevents that command from merging
     * with future commands.
     */
    ChangeTileTerrain();

    /**
     * Changes the terrain of \a tile.
     */
    ChangeTileTerrain(TilesetDocument *tilesetDocument, Tile *tile, unsigned terrain);

    /**
     * Applies the given terrain \a changes.
     */
<<<<<<< HEAD
    ChangeTileTerrain(TilesetDocument *tilesetDocument, const Changes &changes);
=======
    ChangeTileTerrain(MapDocument *mapDocument, const Changes &changes,
                      QUndoCommand *parent = nullptr);
>>>>>>> 3d6e9251

    void undo() override;
    void redo() override;

    int id() const override { return Cmd_ChangeTileTerrain; }
    bool mergeWith(const QUndoCommand *other) override;

private:
    void initText();

    TilesetDocument *mTilesetDocument;
    Tileset *mTileset;
    Changes mChanges;
    bool mMergeable;
};

} // namespace Internal
} // namespace Tiled

#endif // CHANGETILETERRAIN_H<|MERGE_RESOLUTION|>--- conflicted
+++ resolved
@@ -64,12 +64,8 @@
     /**
      * Applies the given terrain \a changes.
      */
-<<<<<<< HEAD
-    ChangeTileTerrain(TilesetDocument *tilesetDocument, const Changes &changes);
-=======
-    ChangeTileTerrain(MapDocument *mapDocument, const Changes &changes,
+    ChangeTileTerrain(TilesetDocument *tilesetDocument, const Changes &changes,
                       QUndoCommand *parent = nullptr);
->>>>>>> 3d6e9251
 
     void undo() override;
     void redo() override;
