--- conflicted
+++ resolved
@@ -43,11 +43,8 @@
         RenderOrder,
         BackgroundColor,
         LayerDataFormat,
-<<<<<<< HEAD
+        CompressionLevel,
         ChunkSize
-=======
-        CompressionLevel
->>>>>>> 540559c8
     };
 
     /**
