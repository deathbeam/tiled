--- conflicted
+++ resolved
@@ -1032,45 +1032,10 @@
     SharedTileset sharedTileset = tileset->sharedPointer();
     QList<Document*> affectedDocuments;
 
-<<<<<<< HEAD
-    bool anyRelevantMap = false;
     for (const auto &document : mDocuments) {
-        if (const auto mapDocument = qobject_cast<MapDocument*>(document.data())) {
-            if (mapDocument->map()->tilesets().contains(sharedTileset)) {
-                anyRelevantMap = true;
-                break;
-            }
-        }
-    }
-
-    if (anyRelevantMap && askForAdjustment(*tileset)) {
-        bool tilesetAdjusted = false;
-
-        for (const auto &document : mDocuments) {
-            if (const auto mapDocument = qobject_cast<MapDocument*>(document.data())) {
-                Map *map = mapDocument->map();
-
-                if (map->tilesets().contains(sharedTileset)) {
-                    auto command1 = new AdjustTileIndexes(mapDocument, *tileset);
-                    mapDocument->undoStack()->beginMacro(command1->text());
-                    mapDocument->undoStack()->push(command1);
-
-                    if (!tilesetAdjusted) {
-                        TilesetDocument *tilesetDocument = findTilesetDocument(sharedTileset);
-                        Q_ASSERT(tilesetDocument);
-
-                        auto command2 = new AdjustTileMetaData(tilesetDocument);
-                        tilesetAdjusted = true;
-                        mapDocument->undoStack()->push(command2);
-                    }
-
-                    mapDocument->undoStack()->endMacro();
-                }
-=======
-    for (Document *document : mDocuments) {
-        if (auto mapDocument = qobject_cast<MapDocument*>(document)) {
+        if (auto mapDocument = qobject_cast<MapDocument*>(document.data())) {
             if (mapDocument->map()->tilesets().contains(sharedTileset))
-                affectedDocuments.append(document);
+                affectedDocuments.append(document.data());
         }
     }
 
@@ -1085,7 +1050,6 @@
             } else if (auto tilesetDocument = qobject_cast<TilesetDocument*>(document)) {
                 auto command = new AdjustTileMetaData(tilesetDocument);
                 document->undoStack()->push(command);
->>>>>>> b4412c8d
             }
         }
     }
