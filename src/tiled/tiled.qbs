import qbs 1.0
import qbs.FileInfo
import qbs.TextFile

QtGuiApplication {
    name: "tiled"
    targetName: name

    Depends { name: "libtiled" }
    Depends { name: "translations" }
    Depends { name: "qtpropertybrowser" }
    Depends { name: "qtsingleapplication" }
    Depends { name: "Qt"; submodules: ["widgets", "opengl"] }

    property string sparkleDir: {
        if (qbs.architecture === "x86_64")
            return "winsparkle/x64"
        else
            return "winsparkle/x86"
    }

    cpp.includePaths: ["."]
    cpp.rpaths: {
        if (qbs.targetOS.contains("darwin"))
            return ["@loader_path/../Frameworks"];
        else if (project.linuxArchive)
            return ["$ORIGIN/lib"]
        else
            return ["$ORIGIN/../lib"];
    }
<<<<<<< HEAD
//    cpp.cxxPrecompiledHeader: "pch.h"
=======
    cpp.useCxxPrecompiledHeader: true
>>>>>>> 943f297c
    cpp.cxxLanguageVersion: "c++11"

    cpp.defines: {
        var defs = [
            "TILED_VERSION=" + project.version,
            "QT_NO_CAST_FROM_ASCII",
            "QT_NO_CAST_TO_ASCII"
        ];
        if (project.snapshot)
            defs.push("TILED_SNAPSHOT");
        if (project.sparkleEnabled)
            defs.push("TILED_SPARKLE");
        if (project.linuxArchive)
            defs.push("TILED_LINUX_ARCHIVE");
        return defs;
    }

    consoleApplication: false

    Group {
        name: "Precompiled header"
        files: ["pch.h"]
        fileTags: ["cpp_pch_src"]
    }

    files: [
        "aboutdialog.cpp",
        "aboutdialog.h",
        "aboutdialog.ui",
        "abstractobjecttool.cpp",
        "abstractobjecttool.h",
        "abstracttiletool.cpp",
        "abstracttiletool.h",
        "abstracttool.cpp",
        "abstracttool.h",
        "addpropertydialog.cpp",
        "addpropertydialog.h",
        "addpropertydialog.ui",
        "addremovelayer.cpp",
        "addremovelayer.h",
        "addremovemapobject.cpp",
        "addremovemapobject.h",
        "addremoveterrain.cpp",
        "addremoveterrain.h",
        "addremovetiles.cpp",
        "addremovetileset.cpp",
        "addremovetileset.h",
        "addremovetiles.h",
        "adjusttileindexes.cpp",
        "adjusttileindexes.h",
        "automapper.cpp",
        "automapper.h",
        "automapperwrapper.cpp",
        "automapperwrapper.h",
        "automappingmanager.cpp",
        "automappingmanager.h",
        "automappingutils.cpp",
        "automappingutils.h",
        "autoupdater.cpp",
        "autoupdater.h",
        "brokenlinks.cpp",
        "brokenlinks.h",
        "brushitem.cpp",
        "brushitem.h",
        "bucketfilltool.cpp",
        "bucketfilltool.h",
        "changeimagelayerposition.cpp",
        "changeimagelayerposition.h",
        "changeimagelayerproperties.cpp",
        "changeimagelayerproperties.h",
        "changelayer.cpp",
        "changelayer.h",
        "changemapobject.cpp",
        "changemapobject.h",
        "changemapobjectsorder.cpp",
        "changemapobjectsorder.h",
        "changemapproperty.cpp",
        "changemapproperty.h",
        "changeobjectgroupproperties.cpp",
        "changeobjectgroupproperties.h",
        "changepolygon.cpp",
        "changepolygon.h",
        "changeproperties.cpp",
        "changeproperties.h",
        "changeselectedarea.cpp",
        "changeselectedarea.h",
        "changetileanimation.cpp",
        "changetileanimation.h",
        "changetileimagesource.cpp",
        "changetileimagesource.h",
        "changetileobjectgroup.cpp",
        "changetileobjectgroup.h",
        "changetileprobability.cpp",
        "changetileprobability.h",
        "changetileterrain.cpp",
        "changetileterrain.h",
        "clipboardmanager.cpp",
        "clipboardmanager.h",
        "colorbutton.cpp",
        "colorbutton.h",
        "commandbutton.cpp",
        "commandbutton.h",
        "command.cpp",
        "commanddatamodel.cpp",
        "commanddatamodel.h",
        "commanddialog.cpp",
        "commanddialog.h",
        "commanddialog.ui",
        "command.h",
        "commandlineparser.cpp",
        "commandlineparser.h",
        "consoledock.cpp",
        "consoledock.h",
        "containerhelpers.h",
        "createellipseobjecttool.cpp",
        "createellipseobjecttool.h",
        "createmultipointobjecttool.cpp",
        "createmultipointobjecttool.h",
        "createobjecttool.cpp",
        "createobjecttool.h",
        "createpolygonobjecttool.cpp",
        "createpolygonobjecttool.h",
        "createpolylineobjecttool.cpp",
        "createpolylineobjecttool.h",
        "createrectangleobjecttool.cpp",
        "createrectangleobjecttool.h",
        "createscalableobjecttool.cpp",
        "createscalableobjecttool.h",
        "createtileobjecttool.cpp",
        "createtileobjecttool.h",
        "document.cpp",
        "document.h",
        "documentmanager.cpp",
        "documentmanager.h",
        "editor.cpp",
        "editor.h",
        "editpolygontool.cpp",
        "editpolygontool.h",
        "eraser.cpp",
        "eraser.h",
        "erasetiles.cpp",
        "erasetiles.h",
        "exportasimagedialog.cpp",
        "exportasimagedialog.h",
        "exportasimagedialog.ui",
        "filechangedwarning.cpp",
        "filechangedwarning.h",
        "fileedit.cpp",
        "fileedit.h",
        "flexiblescrollbar.cpp",
        "flexiblescrollbar.h",
        "flipmapobjects.cpp",
        "flipmapobjects.h",
        "geometry.cpp",
        "geometry.h",
        "imagecolorpickerwidget.cpp",
        "imagecolorpickerwidget.h",
        "imagecolorpickerwidget.ui",
        "imagelayeritem.cpp",
        "imagelayeritem.h",
        "clickablelabel.cpp",
        "clickablelabel.h",
        "languagemanager.cpp",
        "languagemanager.h",
        "layerdock.cpp",
        "layerdock.h",
        "layermodel.cpp",
        "layermodel.h",
        "layeroffsettool.cpp",
        "layeroffsettool.h",
        "magicwandtool.h",
        "magicwandtool.cpp",
        "main.cpp",
        "maintoolbar.cpp",
        "maintoolbar.h",
        "mainwindow.cpp",
        "mainwindow.h",
        "mainwindow.ui",
        "mapdocumentactionhandler.cpp",
        "mapdocumentactionhandler.h",
        "mapdocument.cpp",
        "mapdocument.h",
        "mapeditor.cpp",
        "mapeditor.h",
        "mapobjectitem.cpp",
        "mapobjectitem.h",
        "mapobjectmodel.cpp",
        "mapobjectmodel.h",
        "mapscene.cpp",
        "mapscene.h",
        "mapsdock.cpp",
        "mapsdock.h",
        "mapview.cpp",
        "mapview.h",
        "minimap.cpp",
        "minimapdock.cpp",
        "minimapdock.h",
        "minimap.h",
        "movelayer.cpp",
        "movelayer.h",
        "movemapobject.cpp",
        "movemapobject.h",
        "movemapobjecttogroup.cpp",
        "movemapobjecttogroup.h",
        "movetileset.cpp",
        "movetileset.h",
        "newmapdialog.cpp",
        "newmapdialog.h",
        "newmapdialog.ui",
        "newtilesetdialog.cpp",
        "newtilesetdialog.h",
        "newtilesetdialog.ui",
        "objectgroupitem.cpp",
        "objectgroupitem.h",
        "objectsdock.cpp",
        "objectsdock.h",
        "objectselectionitem.cpp",
        "objectselectionitem.h",
        "objectselectiontool.cpp",
        "objectselectiontool.h",
        "objecttypes.cpp",
        "objecttypes.h",
        "objecttypeseditor.cpp",
        "objecttypeseditor.h",
        "objecttypeseditor.ui",
        "objecttypesmodel.cpp",
        "objecttypesmodel.h",
        "offsetlayer.cpp",
        "offsetlayer.h",
        "offsetmapdialog.cpp",
        "offsetmapdialog.h",
        "offsetmapdialog.ui",
        "painttilelayer.cpp",
        "painttilelayer.h",
        "patreondialog.cpp",
        "patreondialog.h",
        "patreondialog.ui",
        "pluginlistmodel.cpp",
        "pluginlistmodel.h",
        "preferences.cpp",
        "preferencesdialog.cpp",
        "preferencesdialog.h",
        "preferencesdialog.ui",
        "preferences.h",
        "propertiesdock.cpp",
        "propertiesdock.h",
        "propertybrowser.cpp",
        "propertybrowser.h",
        "raiselowerhelper.cpp",
        "raiselowerhelper.h",
        "randompicker.h",
        "rangeset.h",
        "renamelayer.cpp",
        "renamelayer.h",
        "renameterrain.cpp",
        "renameterrain.h",
        "replacetileset.cpp",
        "replacetileset.h",
        "resizedialog.cpp",
        "resizedialog.h",
        "resizedialog.ui",
        "resizehelper.cpp",
        "resizehelper.h",
        "resizemap.cpp",
        "resizemap.h",
        "resizemapobject.cpp",
        "resizemapobject.h",
        "resizetilelayer.cpp",
        "resizetilelayer.h",
        "rotatemapobject.cpp",
        "rotatemapobject.h",
        "selectionrectangle.cpp",
        "selectionrectangle.h",
        "selectsametiletool.cpp",
        "selectsametiletool.h",
        "snaphelper.cpp",
        "snaphelper.h",
        "stampbrush.cpp",
        "stampbrush.h",
        "standardautoupdater.cpp",
        "standardautoupdater.h",
        "stylehelper.cpp",
        "stylehelper.h",
        "terrainbrush.cpp",
        "terrainbrush.h",
        "terraindock.cpp",
        "terraindock.h",
        "terrainmodel.cpp",
        "terrainmodel.h",
        "terrainview.cpp",
        "terrainview.h",
        "texteditordialog.cpp",
        "texteditordialog.h",
        "texteditordialog.ui",
        "textpropertyedit.cpp",
        "textpropertyedit.h",
        "thumbnailrenderer.cpp",
        "thumbnailrenderer.h",
        "tileanimationeditor.cpp",
        "tileanimationeditor.h",
        "tileanimationeditor.ui",
        "tilecollisioneditor.cpp",
        "tilecollisioneditor.h",
        "tiledapplication.cpp",
        "tiledapplication.h",
        "tiled.qrc",
        "tiledproxystyle.cpp",
        "tiledproxystyle.h",
        "tilelayeritem.cpp",
        "tilelayeritem.h",
        "tilepainter.cpp",
        "tilepainter.h",
        "tileselectionitem.cpp",
        "tileselectionitem.h",
        "tileselectiontool.cpp",
        "tileselectiontool.h",
        "tilesetchanges.cpp",
        "tilesetchanges.h",
        "tilesetdock.cpp",
        "tilesetdock.h",
        "tilesetdocument.cpp",
        "tilesetdocument.h",
        "tileseteditor.cpp",
        "tileseteditor.h",
        "tilesetmodel.cpp",
        "tilesetmodel.h",
        "tilesetparametersedit.cpp",
        "tilesetparametersedit.h",
        "tilesetterrainmodel.cpp",
        "tilesetterrainmodel.h",
        "tilesetview.cpp",
        "tilesetview.h",
        "tilestamp.cpp",
        "tilestamp.h",
        "tilestampmanager.cpp",
        "tilestampmanager.h",
        "tilestampmodel.cpp",
        "tilestampmodel.h",
        "tilestampsdock.cpp",
        "tilestampsdock.h",
        "tmxmapformat.cpp",
        "tmxmapformat.h",
        "toolmanager.cpp",
        "toolmanager.h",
        "undocommands.h",
        "undodock.cpp",
        "undodock.h",
        "utils.cpp",
        "utils.h",
        "varianteditorfactory.cpp",
        "varianteditorfactory.h",
        "variantpropertymanager.cpp",
        "variantpropertymanager.h",
        "zoomable.cpp",
        "zoomable.h",
    ]

    Properties {
        condition: qbs.targetOS.contains("osx")
        cpp.frameworks: "Foundation"
        cpp.cxxFlags: ["-Wno-unknown-pragmas"]
        bundle.infoPlistFile: "Info.plist"
        targetName: "Tiled"
    }
    Group {
        name: "OS X"
        condition: qbs.targetOS.contains("osx")
        files: [
            "Info.plist",
            "macsupport.h",
            "macsupport.mm",
        ]
    }

    Group {
        qbs.install: true
        qbs.installDir: {
            if (qbs.targetOS.contains("windows")
                    || qbs.targetOS.contains("osx")
                    || project.linuxArchive)
                return ""
            else
                return "bin"
        }
        qbs.installSourceBase: product.buildDirectory
        fileTagsFilter: product.type.concat(["infoplist", "pkginfo"])
    }

    Properties {
        condition: project.sparkleEnabled
        cpp.includePaths: [".", "winsparkle/include"]
        cpp.libraryPaths: [sparkleDir]
        cpp.dynamicLibraries: ["WinSparkle"]
    }
    Group {
        name: "WinSparkle"
        condition: qbs.targetOS.contains("windows") && project.sparkleEnabled
        files: [
            "winsparkleautoupdater.cpp",
            "winsparkleautoupdater.h",
        ]
    }
    Group {
        name: "WinSparkle DLL"
        condition: qbs.targetOS.contains("windows") && project.sparkleEnabled
        qbs.install: true
        qbs.installDir: ""
        files: [
            sparkleDir + "/WinSparkle.dll"
        ]
    }

    Group {
        name: "OS X (icons)"
        condition: qbs.targetOS.contains("osx")
        qbs.install: true
        qbs.installDir: "Tiled.app/Contents/Resources"
        files: ["images/*.icns"]
    }

    // Generate the tiled.rc file in order to dynamically specify the version
    Group {
        name: "RC file (Windows)"
        files: [ "tiled.rc.in" ]
        fileTags: ["rcIn"]
    }
    Rule {
        inputs: ["rcIn"]
        Artifact {
            filePath: {
                var destdir = FileInfo.joinPaths(product.moduleProperty("Qt.core",
                                                         "generatedFilesDir"), input.fileName);
                return destdir.replace(/\.[^\.]*$/,'')
            }
            fileTags: "rc"
        }
        prepare: {
            var cmd = new JavaScriptCommand();
            cmd.description = "prepare " + FileInfo.fileName(output.filePath);
            cmd.highlight = "codegen";

            cmd.sourceCode = function() {
                var i;
                var vars = {};
                var inf = new TextFile(input.filePath);
                var all = inf.readAll();

                // replace vars
                vars['VERSION'] = project.version;
                vars['VERSION_CSV'] = project.version.replace(/\./g, ',');

                for (i in vars) {
                    all = all.replace(new RegExp('@' + i + '@(?!\w)', 'g'), vars[i]);
                }

                var file = new TextFile(output.filePath, TextFile.WriteOnly);
                file.truncate();
                file.write(all);
                file.close();
            }

            return cmd;
        }
    }
}<|MERGE_RESOLUTION|>--- conflicted
+++ resolved
@@ -28,11 +28,7 @@
         else
             return ["$ORIGIN/../lib"];
     }
-<<<<<<< HEAD
-//    cpp.cxxPrecompiledHeader: "pch.h"
-=======
     cpp.useCxxPrecompiledHeader: true
->>>>>>> 943f297c
     cpp.cxxLanguageVersion: "c++11"
 
     cpp.defines: {
