/*
 * tiled.h
 * Copyright 2013, Thorbjørn Lindeijer <thorbjorn@lindeijer.nl>
 *
 * This file is part of libtiled.
 *
 * Redistribution and use in source and binary forms, with or without
 * modification, are permitted provided that the following conditions are met:
 *
 *    1. Redistributions of source code must retain the above copyright notice,
 *       this list of conditions and the following disclaimer.
 *
 *    2. Redistributions in binary form must reproduce the above copyright
 *       notice, this list of conditions and the following disclaimer in the
 *       documentation and/or other materials provided with the distribution.
 *
 * THIS SOFTWARE IS PROVIDED BY THE CONTRIBUTORS ``AS IS'' AND ANY EXPRESS OR
 * IMPLIED WARRANTIES, INCLUDING, BUT NOT LIMITED TO, THE IMPLIED WARRANTIES OF
 * MERCHANTABILITY AND FITNESS FOR A PARTICULAR PURPOSE ARE DISCLAIMED. IN NO
 * EVENT SHALL THE CONTRIBUTORS BE LIABLE FOR ANY DIRECT, INDIRECT, INCIDENTAL,
 * SPECIAL, EXEMPLARY, OR CONSEQUENTIAL DAMAGES (INCLUDING, BUT NOT LIMITED TO,
 * PROCUREMENT OF SUBSTITUTE GOODS OR SERVICES; LOSS OF USE, DATA, OR PROFITS;
 * OR BUSINESS INTERRUPTION) HOWEVER CAUSED AND ON ANY THEORY OF LIABILITY,
 * WHETHER IN CONTRACT, STRICT LIABILITY, OR TORT (INCLUDING NEGLIGENCE OR
 * OTHERWISE) ARISING IN ANY WAY OUT OF THE USE OF THIS SOFTWARE, EVEN IF
 * ADVISED OF THE POSSIBILITY OF SUCH DAMAGE.
 */

#pragma once

#include "tiled_global.h"

<<<<<<< HEAD
#include <QMetaType>
=======
#include <QColor>
>>>>>>> e5839374
#include <QRectF>
#include <QString>
#include <QUrl>

class QDir;

namespace Tiled {

enum FlipDirection {
    FlipHorizontally,
    FlipVertically
};

enum RotateDirection {
    RotateLeft,
    RotateRight
};

enum Alignment {
    Unspecified,
    TopLeft,
    Top,
    TopRight,
    Left,
    Center,
    Right,
    BottomLeft,
    Bottom,
    BottomRight
};

enum LoadingStatus {
    LoadingPending,
    LoadingReady,
    LoadingInProgress,
    LoadingError
};

const int CHUNK_SIZE = 16;
const int CHUNK_SIZE_MIN = 4;
const int CHUNK_MASK = CHUNK_SIZE - 1;

static const char TILES_MIMETYPE[] = "application/vnd.tile.list";
static const char FRAMES_MIMETYPE[] = "application/vnd.frame.list";
static const char LAYERS_MIMETYPE[] = "application/vnd.layer.list";
static const char TEMPLATES_MIMETYPE[] = "application/vnd.templates.list";
static const char PROPERTIES_MIMETYPE[] = "application/vnd.properties.list";

TILEDSHARED_EXPORT QPointF alignmentOffset(const QRectF &r, Alignment alignment);

TILEDSHARED_EXPORT QString toFileReference(const QUrl &url, const QDir &dir);
TILEDSHARED_EXPORT QUrl toUrl(const QString &reference, const QDir &dir);
TILEDSHARED_EXPORT QString urlToLocalFileOrQrc(const QUrl &url);

<<<<<<< HEAD
TILEDSHARED_EXPORT QString alignmentToString(Alignment);
TILEDSHARED_EXPORT Alignment alignmentFromString(const QString &);

} // namespace Tiled

Q_DECLARE_METATYPE(Tiled::Alignment);
=======
inline QString colorToString(const QColor &color)
{
    if (color.alpha() != 255)
        return color.name(QColor::HexArgb);
    return color.name();
}

inline QMargins maxMargins(const QMargins &a,
                           const QMargins &b)
{
    return QMargins(qMax(a.left(), b.left()),
                    qMax(a.top(), b.top()),
                    qMax(a.right(), b.right()),
                    qMax(a.bottom(), b.bottom()));
}

} // namespace Tiled
>>>>>>> e5839374
<|MERGE_RESOLUTION|>--- conflicted
+++ resolved
@@ -30,11 +30,8 @@
 
 #include "tiled_global.h"
 
-<<<<<<< HEAD
+#include <QColor>
 #include <QMetaType>
-=======
-#include <QColor>
->>>>>>> e5839374
 #include <QRectF>
 #include <QString>
 #include <QUrl>
@@ -89,14 +86,6 @@
 TILEDSHARED_EXPORT QUrl toUrl(const QString &reference, const QDir &dir);
 TILEDSHARED_EXPORT QString urlToLocalFileOrQrc(const QUrl &url);
 
-<<<<<<< HEAD
-TILEDSHARED_EXPORT QString alignmentToString(Alignment);
-TILEDSHARED_EXPORT Alignment alignmentFromString(const QString &);
-
-} // namespace Tiled
-
-Q_DECLARE_METATYPE(Tiled::Alignment);
-=======
 inline QString colorToString(const QColor &color)
 {
     if (color.alpha() != 255)
@@ -113,5 +102,9 @@
                     qMax(a.bottom(), b.bottom()));
 }
 
+TILEDSHARED_EXPORT QString alignmentToString(Alignment);
+TILEDSHARED_EXPORT Alignment alignmentFromString(const QString &);
+
 } // namespace Tiled
->>>>>>> e5839374
+
+Q_DECLARE_METATYPE(Tiled::Alignment);