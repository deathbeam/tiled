<?xml version='1.0' encoding='windows-1252'?>
<Wix xmlns='http://schemas.microsoft.com/wix/2006/wi'>

  <?define ProductName = "Tiled" ?>
  <?define Manufacturer = "mapeditor.org" ?>
  <?define UpgradeCode = "F7EEDD05-BBFC-4D6A-9BF6-98D3BA77F327" ?>
  <?define WebsiteURL="https://www.mapeditor.org/" ?>

  <?ifndef InstallRoot ?>
    <?error InstallRoot must be defined ?>
  <?endif?>
  <?ifndef QtDir ?>
    <?error QtDir must be defined ?>
  <?endif?>
  <?ifndef RootDir ?>
    <?error RootDir must be defined ?>
  <?endif?>
  <?ifndef Version ?>
    <?error Version must be defined ?>
  <?endif?>
  <?ifndef Platform ?>
    <?error Platform must be defined ?>
  <?endif?>

  <?if $(var.Platform) = x64 ?>
    <?define PlatformProgramFilesFolder = "ProgramFiles64Folder" ?>
  <?else ?>
    <?define PlatformProgramFilesFolder = "ProgramFilesFolder" ?>
  <?endif ?>

  <Product Name='$(var.ProductName)' Id="*"
           UpgradeCode="$(var.UpgradeCode)" 
           Language='1033' Codepage='1252' Version='$(var.Version)' Manufacturer='$(var.Manufacturer)'>

    <Package Id='*' Keywords='Installer' Description="[ProductName] Installer"
             Comments='Windows Installer Package' Manufacturer='[Manufacturer]'
             Languages='1033' Compressed='yes' SummaryCodepage='1252'
             InstallScope='perMachine' />

    <MajorUpgrade AllowDowngrades="yes" />

    <!-- Set properties for add/remove programs -->
    <Property Id="ARPPRODUCTICON" Value="tiled.exe" />
    <Property Id="ARPURLINFOABOUT" Value="$(var.WebsiteURL)" />
    <Property Id="ARPNOREPAIR" Value="yes" Secure="yes" />      <!-- Remove repair -->

    <Property Id="INSTALLSHORTCUT" Value="1" Admin="yes" Secure="yes" />
    <SetProperty Id="INSTALLSHORTCUT" Value="{}" After="AppSearch">INSTALLSHORTCUT=0</SetProperty>

    <Media Id='1' Cabinet='files.cab' EmbedCab='yes' DiskPrompt="CD-ROM #1" CompressionLevel="high" />
    <Property Id='DiskPrompt' Value="Tiled Installation [1]" />

    <!-- Save the command line value INSTALLDIR and restore it later in the sequence or it will be overwritten by the value saved to the registry during an upgrade -->
    <!-- https://robmensching.com/blog/posts/2010/5/2/the-wix-toolsets-remember-property-pattern/ -->
    <CustomAction Id='SaveCmdLineValueINSTALLDIR' Property='CMDLINE_INSTALLDIR' Value='[INSTALLDIR]' Execute='firstSequence' />
    <CustomAction Id='SetFromCmdLineValueINSTALLDIR' Property='INSTALLDIR' Value='[CMDLINE_INSTALLDIR]' Execute='firstSequence' />
    <InstallUISequence>
      <Custom Action='SaveCmdLineValueINSTALLDIR' Before='AppSearch' />
      <Custom Action='SetFromCmdLineValueINSTALLDIR' After='AppSearch'>
        CMDLINE_INSTALLDIR
      </Custom>
    </InstallUISequence>
    <InstallExecuteSequence>
      <Custom Action='SaveCmdLineValueINSTALLDIR' Before='AppSearch' />
      <Custom Action='SetFromCmdLineValueINSTALLDIR' After='AppSearch'>
        CMDLINE_INSTALLDIR
      </Custom>
    </InstallExecuteSequence>

    <Property Id="INSTALLDIR">
      <RegistrySearch Id='DetermineInstallLocation' Type='raw' Root='HKLM' Key='Software\[Manufacturer]\[ProductName]' Name='InstallDir' />
    </Property>

    <Directory Id='TARGETDIR' Name='SourceDir'>
      <Directory Id='$(var.PlatformProgramFilesFolder)' Name='PFiles'>
        <Directory Id='INSTALLDIR' Name='Tiled'>

          <Component Id='MainExecutable' Guid='{4DC82B82-E1A7-4829-92CC-2BEB40E361BD}'>
            <File Source='$(var.InstallRoot)\tiled.exe' KeyPath='yes' Checksum='yes'>
              <Shortcut Id="startmenuTiled" Directory="ProgramMenuFolder" Name="Tiled" WorkingDirectory='INSTALLDIR' Icon="tiled.exe" IconIndex="0" Advertise="yes" />
            </File>
            <File Source="$(var.InstallRoot)\terraingenerator.exe" />
            <File Source="$(var.InstallRoot)\tiled.dll" />
            <File Source="$(var.InstallRoot)\tmxrasterizer.exe" />
            <File Source="$(var.InstallRoot)\tmxviewer.exe" />
            <File Source="$(var.RootDir)\dist\win\qt.conf" />
            <File Source="$(var.QtDir)\bin\Qt5Core.dll"/>
            <File Source="$(var.QtDir)\bin\Qt5Gui.dll"/>
            <File Source="$(var.QtDir)\bin\Qt5Network.dll"/>
            <File Source="$(var.QtDir)\bin\Qt5Qml.dll"/>
            <File Source="$(var.QtDir)\bin\Qt5Svg.dll"/>
            <File Source="$(var.QtDir)\bin\Qt5Widgets.dll"/>

            <?ifdef MingwDir ?>
              <?if $(var.Platform) = x64 ?>
                <File Source="$(var.MingwDir)\bin\libgcc_s_seh-1.dll"/>
              <?else ?>
                <File Source="$(var.MingwDir)\bin\libgcc_s_dw2-1.dll"/>
              <?endif ?>
              <File Source="$(var.MingwDir)\bin\libstdc++-6.dll"/>
              <File Source="$(var.MingwDir)\bin\libwinpthread-1.dll"/>
            <?else?>
              <?ifdef VcUniversalCRT ?>
                <File Source="$(var.VcInstallDir)\msvcp140.dll"/>
              <?else?>
                <File Source="$(var.VcInstallDir)\redist\$(var.Platform)\Microsoft.VC120.CRT\msvcp120.dll"/>
                <File Source="$(var.VcInstallDir)\redist\$(var.Platform)\Microsoft.VC120.CRT\msvcr120.dll"/>
              <?endif?>
            <?endif?>

            <?ifdef OpenSsl102Dir ?>
              <File Source="$(var.OpenSsl102Dir)\libeay32.dll" />
              <File Source="$(var.OpenSsl102Dir)\ssleay32.dll" />
            <?endif?>

            <?ifdef OpenSsl111Dir ?>
              <?if $(var.Platform) = x64 ?>
                <File Source="$(var.OpenSsl111Dir)\libcrypto-1_1-x64.dll" />
                <File Source="$(var.OpenSsl111Dir)\libssl-1_1-x64.dll" />
              <?else?>
                <File Source="$(var.OpenSsl111Dir)\libcrypto-1_1.dll" />
                <File Source="$(var.OpenSsl111Dir)\libssl-1_1.dll" />
              <?endif?>
            <?endif?>

            <File Name="COPYING.txt" Source="$(var.RootDir)\COPYING"/>
            <File Name="AUTHORS.txt" Source="$(var.RootDir)\AUTHORS"/>
            <File Name="README.txt" Source="$(var.RootDir)\README.md"/>
            <File Name="NEWS.txt" Source="$(var.RootDir)\NEWS.md"/>
            <File Name="LICENSE.APACHE.txt" Source="$(var.RootDir)\LICENSE.APACHE"/>
            <File Name="LICENSE.BSD.txt" Source="$(var.RootDir)\LICENSE.BSD"/>
            <File Name="LICENSE.GPL.txt" Source="$(var.RootDir)\LICENSE.GPL"/>

            <RegistryKey Root='HKLM' Key='Software\[Manufacturer]\[ProductName]'>
              <RegistryValue Type='string' Name='InstallDir' Value='[INSTALLDIR]'/>
            </RegistryKey>

            <!-- Associated Tiled with .tmx files -->
            <ProgId Id='Tiled.tmx' Description='Tiled map file' Icon='tiled.exe'>
              <Extension Id='tmx' ContentType='application/x-tiled-tmx'>
                <Verb Id='open' Command='Open' TargetFile='tiled.exe' Argument='"%1"' />
              </Extension>
            </ProgId>
          </Component>

          <Directory Id="dir83A7B7C3F39E24970C38654C9B6F4A12" Name="plugins">
            <Directory Id="dirED990048BCB522432182867E2817CD9B" Name="tiled">
              <Component Id="Plugins" Guid="{11ACEE38-A936-4FF4-BD8C-D1475D5454D1}">
                <File Source="$(var.InstallRoot)\plugins\tiled\csv.dll" />
                <File Source="$(var.InstallRoot)\plugins\tiled\defold.dll" />
                <File Source="$(var.InstallRoot)\plugins\tiled\defoldcollection.dll" />
                <File Source="$(var.InstallRoot)\plugins\tiled\droidcraft.dll" />
                <File Source="$(var.InstallRoot)\plugins\tiled\flare.dll" />
                <File Source="$(var.InstallRoot)\plugins\tiled\gmx.dll" />
                <File Source="$(var.InstallRoot)\plugins\tiled\json.dll" />
                <File Source="$(var.InstallRoot)\plugins\tiled\json1.dll" />
                <File Source="$(var.InstallRoot)\plugins\tiled\lua.dll" />

                <?ifdef Python ?>
                <File Source="$(var.InstallRoot)\plugins\tiled\python.dll" />
                <?endif?>

                <File Source="$(var.InstallRoot)\plugins\tiled\replicaisland.dll" />
                <File Source="$(var.InstallRoot)\plugins\tiled\tbin.dll" />
                <File Source="$(var.InstallRoot)\plugins\tiled\tengine.dll" />
              </Component>
            </Directory>
            <Directory Id="platformPlugins" Name="platforms">
              <Component Id="PlatformPlugins" Guid="{093AD7E9-DE6A-48F5-B40D-E260E3F6D4D5}">
                <File Source="$(var.QtDir)\plugins\platforms\qwindows.dll"/>
              </Component>
            </Directory>
            <Directory Id="iconEnginePlugins" Name="iconengines">
              <Component Id="IconEnginePlugins" Guid="{6087784F-C335-4EA6-A959-674E0D72F194}">
                <File Source="$(var.QtDir)\plugins\iconengines\qsvgicon.dll"/>
              </Component>
            </Directory>
            <Directory Id="imageFormatPlugins" Name="imageformats">
              <Component Id="ImageFormatPlugins" Guid="{C655A440-9F24-4489-8DB9-5A4EFF6EB5D7}">
                <File Source="$(var.QtDir)\plugins\imageformats\qgif.dll"/>
                <File Source="$(var.QtDir)\plugins\imageformats\qjpeg.dll"/>
                <File Source="$(var.QtDir)\plugins\imageformats\qsvg.dll"/>
                <File Source="$(var.QtDir)\plugins\imageformats\qtga.dll"/>
                <File Source="$(var.QtDir)\plugins\imageformats\qtiff.dll"/>
                <File Source="$(var.QtDir)\plugins\imageformats\qwbmp.dll"/>
                <File Source="$(var.QtDir)\plugins\imageformats\qwebp.dll"/>
              </Component>
            </Directory>
            <?ifdef WindowsVistaStyle ?>
            <Directory Id="stylePlugins" Name="styles">
              <Component Id="StylePlugins" Guid="{DB5D5DD3-1128-4FE0-A76C-EB7E4069EBFE}">
                <File Source="$(var.QtDir)\plugins\styles\qwindowsvistastyle.dll"/>
              </Component>
            </Directory>
            <?endif?>
          </Directory>

          <Directory Id="dir674F7F6D2030C2EBF39AA06B57EAF368" Name="translations">
            <Component Id="Translations" Guid="{EA6DC1E2-A2EB-4130-A482-231583226C08}">
              <!-- Tiled translations -->
              <File Source="$(var.InstallRoot)\translations\tiled_ar_DZ.qm" />
              <File Source="$(var.InstallRoot)\translations\tiled_bg.qm" />
              <File Source="$(var.InstallRoot)\translations\tiled_cs.qm" />
              <File Source="$(var.InstallRoot)\translations\tiled_de.qm" />
              <File Source="$(var.InstallRoot)\translations\tiled_en.qm" />
              <File Source="$(var.InstallRoot)\translations\tiled_es.qm" />
              <File Source="$(var.InstallRoot)\translations\tiled_fr.qm" />
              <File Source="$(var.InstallRoot)\translations\tiled_he.qm" />
              <File Source="$(var.InstallRoot)\translations\tiled_it.qm" />
              <File Source="$(var.InstallRoot)\translations\tiled_ja.qm" />
              <File Source="$(var.InstallRoot)\translations\tiled_nb.qm" />
              <File Source="$(var.InstallRoot)\translations\tiled_nl.qm" />
              <File Source="$(var.InstallRoot)\translations\tiled_pl.qm" />
              <File Source="$(var.InstallRoot)\translations\tiled_pt.qm" />
              <File Source="$(var.InstallRoot)\translations\tiled_pt_PT.qm" />
              <File Source="$(var.InstallRoot)\translations\tiled_ru.qm" />
              <File Source="$(var.InstallRoot)\translations\tiled_tr.qm" />
              <File Source="$(var.InstallRoot)\translations\tiled_zh_CN.qm" />
              <File Source="$(var.InstallRoot)\translations\tiled_zh_TW.qm" />

              <!-- Qt translations -->
              <File Source="$(var.QtDir)\translations\qt_cs.qm"/>
              <File Source="$(var.QtDir)\translations\qt_de.qm"/>
              <File Source="$(var.QtDir)\translations\qt_es.qm"/>
              <File Source="$(var.QtDir)\translations\qt_fr.qm"/>
              <File Source="$(var.QtDir)\translations\qt_he.qm"/>
              <File Source="$(var.QtDir)\translations\qt_ja.qm"/>
              <File Source="$(var.QtDir)\translations\qt_pt.qm"/>
              <File Source="$(var.QtDir)\translations\qt_ru.qm"/>
              <File Source="$(var.QtDir)\translations\qt_zh_CN.qm"/>
              <File Source="$(var.QtDir)\translations\qt_zh_TW.qm"/>
            </Component>
          </Directory>
          <Directory Id="examples" Name="examples" FileSource="$(var.RootDir)\examples">
            <Component Id="Examples" Guid="{AC8FD854-A03C-475D-AE66-64428B43C8D7}">
              <File Name="buch-outdoor.png" />
              <File Name="desert.tmx" />
              <File Name="desert.tsx" />
              <File Name="hexagonal-mini.tmx" />
              <File Name="hexmini.png" />
              <File Name="isometric_grass_and_water.png" />
              <File Name="isometric_grass_and_water.tmx" />
              <File Name="orthogonal-outside.tmx" />
              <File Name="perspective_walls.png" />
              <File Name="perspective_walls.tmx" />
              <File Name="perspective_walls.tsx" />
              <File Name="sewers.tmx" />
              <File Name="sewer_tileset.png" />
              <File Name="tmw_desert_spacing.png" />
            </Component>
            <Directory Id="dir835E6648DA39D15AFC143959CBD1FC79" Name="sewer_automap">
              <Component Id="AutomappingExample" Guid="{46E8AEB0-C49F-430E-AA2C-210D3FE52198}">
                <File Name="rules.txt" />
                <File Name="rules_sewers.png" />
                <File Name="rule_001.tmx" />
                <File Name="rule_002.tmx" />
                <File Name="rule_003.tmx" />
                <File Name="rule_004.tmx" />
                <File Name="rule_005.tmx" />
                <File Name="rule_006.tmx" />
                <File Name="rule_007.tmx" />
                <File Name="rule_008.tmx" />
                <File Name="rule_009.tmx" />
                <File Id="automap_sewers.tmx" Name="sewers.tmx" />
              </Component>
            </Directory>
            <Directory Id="sticker_knight" Name="sticker-knight">
              <Component Id="StickerKnightExample" Guid="{6487C380-733E-42CD-8560-81046F945377}">
                <File Name="preview.png" />
                <File Name="README.md" />
                <File Name="sprites.png" />
              </Component>
              <Directory Id="sticker_knight_map" Name="map">
                <Component Id="StickerKnightExampleMap" Guid="{0CAE3CFE-7F15-4F08-9153-955E66F48623}">
<<<<<<< HEAD
                  <File Id="map_alter.png" Source="$(var.RootDir)\examples\sticker-knight\map\alter.png" />
                  <File Id="map_backgroundArch.png" Source="$(var.RootDir)\examples\sticker-knight\map\backgroundArch.png" />
                  <File Id="map_backgroundMountain.png" Source="$(var.RootDir)\examples\sticker-knight\map\backgroundMountain.png" />
                  <File Id="map_backgroundTower.png" Source="$(var.RootDir)\examples\sticker-knight\map\backgroundTower.png" />
                  <File Id="map_backgroundTree.png" Source="$(var.RootDir)\examples\sticker-knight\map\backgroundTree.png" />
                  <File Id="map_blobBlue.png" Source="$(var.RootDir)\examples\sticker-knight\map\blobBlue.png" />
                  <File Id="map_blobGreen.png" Source="$(var.RootDir)\examples\sticker-knight\map\blobGreen.png" />
                  <File Id="map_blue.png" Source="$(var.RootDir)\examples\sticker-knight\map\blue.png" />
                  <File Id="map_bombStroked.png" Source="$(var.RootDir)\examples\sticker-knight\map\bombStroked.png" />
                  <File Id="map_castleWall.png" Source="$(var.RootDir)\examples\sticker-knight\map\castleWall.png" />
                  <File Id="map_cloud.png" Source="$(var.RootDir)\examples\sticker-knight\map\cloud.png" />
                  <File Id="map_column1.png" Source="$(var.RootDir)\examples\sticker-knight\map\column1.png" />
                  <File Id="map_column2.png" Source="$(var.RootDir)\examples\sticker-knight\map\column2.png" />
                  <File Id="map_doorBlueStroked.png" Source="$(var.RootDir)\examples\sticker-knight\map\doorBlueStroked.png" />
                  <File Id="map_doorGreenStroke.png" Source="$(var.RootDir)\examples\sticker-knight\map\doorGreenStroke.png" />
                  <File Id="map_doorRedStroked.png" Source="$(var.RootDir)\examples\sticker-knight\map\doorRedStroked.png" />
                  <File Id="map_doorStroked.png" Source="$(var.RootDir)\examples\sticker-knight\map\doorStroked.png" />
                  <File Id="map_earthWall.png" Source="$(var.RootDir)\examples\sticker-knight\map\earthWall.png" />
                  <File Id="map_earthWall2.png" Source="$(var.RootDir)\examples\sticker-knight\map\earthWall2.png" />
                  <File Id="map_exit.png" Source="$(var.RootDir)\examples\sticker-knight\map\exit.png" />
                  <File Id="map_flare.png" Source="$(var.RootDir)\examples\sticker-knight\map\flare.png" />
                  <File Id="map_gemBlueStroked.png" Source="$(var.RootDir)\examples\sticker-knight\map\gemBlueStroked.png" />
                  <File Id="map_gemRedStroked.png" Source="$(var.RootDir)\examples\sticker-knight\map\gemRedStroked.png" />
                  <File Id="map_grassLarge.png" Source="$(var.RootDir)\examples\sticker-knight\map\grassLarge.png" />
                  <File Id="map_grassSmall.png" Source="$(var.RootDir)\examples\sticker-knight\map\grassSmall.png" />
                  <File Id="map_grey.png" Source="$(var.RootDir)\examples\sticker-knight\map\grey.png" />
                  <File Id="map_hero.png" Source="$(var.RootDir)\examples\sticker-knight\map\hero.png" />
                  <File Id="map_keyGreenStroked.png" Source="$(var.RootDir)\examples\sticker-knight\map\keyGreenStroked.png" />
                  <File Id="map_keyRedStroked.png" Source="$(var.RootDir)\examples\sticker-knight\map\keyRedStroked.png" />
                  <File Id="map_keyYellowStroked.png" Source="$(var.RootDir)\examples\sticker-knight\map\keyYellowStroked.png" />
                  <File Id="map_platform1.png" Source="$(var.RootDir)\examples\sticker-knight\map\platform1.png" />
                  <File Id="map_platform2.png" Source="$(var.RootDir)\examples\sticker-knight\map\platform2.png" />
                  <File Id="map_platform3.png" Source="$(var.RootDir)\examples\sticker-knight\map\platform3.png" />
                  <File Id="map_platform4.png" Source="$(var.RootDir)\examples\sticker-knight\map\platform4.png" />
                  <File Id="map_platformBase1.png" Source="$(var.RootDir)\examples\sticker-knight\map\platformBase1.png" />
                  <File Id="map_platformBase2.png" Source="$(var.RootDir)\examples\sticker-knight\map\platformBase2.png" />
                  <File Id="map_platformBase3.png" Source="$(var.RootDir)\examples\sticker-knight\map\platformBase3.png" />
                  <File Id="map_platformBase4.png" Source="$(var.RootDir)\examples\sticker-knight\map\platformBase4.png" />
                  <File Id="map_platformBlock1.png" Source="$(var.RootDir)\examples\sticker-knight\map\platformBlock1.png" />
                  <File Id="map_platformBlock2.png" Source="$(var.RootDir)\examples\sticker-knight\map\platformBlock2.png" />
                  <File Id="map_platformBlock3.png" Source="$(var.RootDir)\examples\sticker-knight\map\platformBlock3.png" />
                  <File Id="map_platformBlock4.png" Source="$(var.RootDir)\examples\sticker-knight\map\platformBlock4.png" />
                  <File Id="map_platformConnector1.png" Source="$(var.RootDir)\examples\sticker-knight\map\platformConnector1.png" />
                  <File Id="map_platformConnector2.png" Source="$(var.RootDir)\examples\sticker-knight\map\platformConnector2.png" />
                  <File Id="map_platformConnector3.png" Source="$(var.RootDir)\examples\sticker-knight\map\platformConnector3.png" />
                  <File Id="map_platformConnector4.png" Source="$(var.RootDir)\examples\sticker-knight\map\platformConnector4.png" />
                  <File Id="map_pushBlock1.png" Source="$(var.RootDir)\examples\sticker-knight\map\pushBlock1.png" />
                  <File Id="map_pushBlock2.png" Source="$(var.RootDir)\examples\sticker-knight\map\pushBlock2.png" />
                  <File Id="map_pushBlock3.png" Source="$(var.RootDir)\examples\sticker-knight\map\pushBlock3.png" />
                  <File Id="map_sandbox.tmx" Source="$(var.RootDir)\examples\sticker-knight\map\sandbox.tmx" />
                  <File Id="map_sandbox2.tmx" Source="$(var.RootDir)\examples\sticker-knight\map\sandbox2.tmx" />
                  <File Id="map_shadow.png" Source="$(var.RootDir)\examples\sticker-knight\map\shadow.png" />
                  <File Id="map_shieldStroked.png" Source="$(var.RootDir)\examples\sticker-knight\map\shieldStroked.png" />
                  <File Id="map_sign.png" Source="$(var.RootDir)\examples\sticker-knight\map\sign.png" />
                  <File Id="map_skeleton.png" Source="$(var.RootDir)\examples\sticker-knight\map\skeleton.png" />
                  <File Id="map_swordStroked.png" Source="$(var.RootDir)\examples\sticker-knight\map\swordStroked.png" />
                  <File Id="map_torch.png" Source="$(var.RootDir)\examples\sticker-knight\map\torch.png" />
                  <File Id="map_trap.png" Source="$(var.RootDir)\examples\sticker-knight\map\trap.png" />
                  <File Id="map_wallDecor1.png" Source="$(var.RootDir)\examples\sticker-knight\map\wallDecor1.png" />
                  <File Id="map_wallDecor2.png" Source="$(var.RootDir)\examples\sticker-knight\map\wallDecor2.png" />
                  <File Id="map_wallDecor3.png" Source="$(var.RootDir)\examples\sticker-knight\map\wallDecor3.png" />
                  <File Id="map_window1.png" Source="$(var.RootDir)\examples\sticker-knight\map\window1.png" />
                  <File Id="map_window2.png" Source="$(var.RootDir)\examples\sticker-knight\map\window2.png" />
                  <File Id="map_window3.png" Source="$(var.RootDir)\examples\sticker-knight\map\window3.png" />
                  <File Id="map_objs.tsx" Source="$(var.RootDir)\examples\sticker-knight\map\objs.tsx" />
                </Component>
              </Directory>
              <Directory Id="sticker_knight_map_templates" Name="templates">
                <Component Id="StickerKnightExampleMapTemplates" Guid="{5DA0A837-561F-4772-AD8F-2831D19B3B86}">
                  <File Id="map_templates_block.tx" Source="$(var.RootDir)\examples\sticker-knight\map\templates\block.tx" />
                  <File Id="map_templates_diamond.tx" Source="$(var.RootDir)\examples\sticker-knight\map\templates\diamond.tx" />
                  <File Id="map_templates_hero.tx" Source="$(var.RootDir)\examples\sticker-knight\map\templates\hero.tx" />
=======
                  <File Name="alter.png" />
                  <File Name="backgroundArch.png" />
                  <File Name="backgroundMountain.png" />
                  <File Name="backgroundTower.png" />
                  <File Name="backgroundTree.png" />
                  <File Name="blobBlue.png" />
                  <File Name="blobGreen.png" />
                  <File Name="blue.png" />
                  <File Name="bombStroked.png" />
                  <File Name="castleWall.png" />
                  <File Name="cloud.png" />
                  <File Name="column1.png" />
                  <File Name="column2.png" />
                  <File Name="doorBlueStroked.png" />
                  <File Name="doorGreenStroke.png" />
                  <File Name="doorRedStroked.png" />
                  <File Name="doorStroked.png" />
                  <File Name="earthWall.png" />
                  <File Name="earthWall2.png" />
                  <File Name="exit.png" />
                  <File Name="flare.png" />
                  <File Name="gemBlueStroked.png" />
                  <File Name="gemRedStroked.png" />
                  <File Name="grassLarge.png" />
                  <File Name="grassSmall.png" />
                  <File Name="grey.png" />
                  <File Name="hero.png" />
                  <File Name="keyGreenStroked.png" />
                  <File Name="keyRedStroked.png" />
                  <File Name="keyYellowStroked.png" />
                  <File Name="platform1.png" />
                  <File Name="platform2.png" />
                  <File Name="platform3.png" />
                  <File Name="platform4.png" />
                  <File Name="platformBase1.png" />
                  <File Name="platformBase2.png" />
                  <File Name="platformBase3.png" />
                  <File Name="platformBase4.png" />
                  <File Name="platformBlock1.png" />
                  <File Name="platformBlock2.png" />
                  <File Name="platformBlock3.png" />
                  <File Name="platformBlock4.png" />
                  <File Name="platformConnector1.png" />
                  <File Name="platformConnector2.png" />
                  <File Name="platformConnector3.png" />
                  <File Name="platformConnector4.png" />
                  <File Name="pushBlock1.png" />
                  <File Name="pushBlock2.png" />
                  <File Name="pushBlock3.png" />
                  <File Name="sandbox.tmx" />
                  <File Name="sandbox2.tmx" />
                  <File Name="shadow.png" />
                  <File Name="shieldStroked.png" />
                  <File Name="sign.png" />
                  <File Name="skeleton.png" />
                  <File Name="swordStroked.png" />
                  <File Name="torch.png" />
                  <File Name="trap.png" />
                  <File Name="wallDecor1.png" />
                  <File Name="wallDecor2.png" />
                  <File Name="wallDecor3.png" />
                  <File Name="window1.png" />
                  <File Name="window2.png" />
                  <File Name="window3.png" />
>>>>>>> 55175d19
                </Component>
              </Directory>
              <Directory Id="sticker_knight_ui" Name="ui">
                <Component Id="StickerKnightExampleUi" Guid="{C8569B5C-20AF-482D-B46C-F20794BF646D}">
                  <File Name="backgroundSet.png" />
                  <File Name="block.png" />
                  <File Name="buttonHelp.png" />
                  <File Name="buttonStart.png" />
                  <File Id="ui_cloud.png" Name="cloud.png" />
                  <File Name="gem.png" />
                  <File Name="heart.png" />
                  <File Name="helpBackground.png" />
                  <File Name="shield.png" />
                  <File Name="title.json" />
                  <File Name="title.png" />
                </Component>
              </Directory>
            </Directory>
            <Directory Id="python_plugin_example" Name="python">
              <Component Id="PythonPluginExample" Guid="{EF573450-60C9-4CDF-8E30-78AB4E60C647}">
                <File Source="$(var.RootDir)\src\plugins\python\scripts\fotf.py" />
                <File Source="$(var.RootDir)\src\plugins\python\scripts\mappy.py" />
                <File Source="$(var.RootDir)\src\plugins\python\scripts\pk2.py" />
                <File Source="$(var.RootDir)\src\plugins\python\scripts\zst.py" />
              </Component>
              <Directory Id="python_plugin_example_lib" Name="lib">
                <Component Id="PythonPluginExampleLib" Guid="{7421AD4B-061B-4475-B5F3-7E92747515AC}">
                  <File Source="$(var.RootDir)\src\plugins\python\scripts\lib\__init__.py" />
                  <File Source="$(var.RootDir)\src\plugins\python\scripts\lib\cpystruct.py" />
                  <File Source="$(var.RootDir)\src\plugins\python\scripts\lib\lbm.py" />
                  <File Source="$(var.RootDir)\src\plugins\python\scripts\lib\mappy_types.py" />
                </Component>
              </Directory>
            </Directory>
          </Directory>
        </Directory>
      </Directory>

      <Directory Id="ProgramMenuFolder" Name="Programs">
        <Component Id="ProgramMenuDir" Guid="{2A4BD742-9A41-40D5-B871-0585CCF9805D}">
          <RegistryValue Root='HKMU' Key='Software\[Manufacturer]\[ProductName]' Type='string' Value='' KeyPath='yes' />
        </Component>
      </Directory>

      <Directory Id="DesktopFolder" Name="Desktop">
        <Component Id='DesktopShortcut' Guid='*'>
          <Condition>INSTALLSHORTCUT</Condition>
          <Shortcut Id="desktopTiled" Name="Tiled" Target="[INSTALLDIR]tiled.exe" WorkingDirectory='INSTALLDIR' Icon="tiled.exe" IconIndex="0" />
          <RegistryValue Root="HKCU" Key="Software\[Manufacturer]\[ProductName]" Name="installed" Type="integer" Value="1" KeyPath="yes"/>
        </Component>
      </Directory>
    </Directory>

    <Feature Id='Complete' Level='1' Title="Tiled" Description="The complete package." ConfigurableDirectory='INSTALLDIR' AllowAdvertise='no' Absent='disallow'>
      <ComponentRef Id='MainExecutable' />
      <ComponentRef Id='DesktopShortcut' />
      <ComponentRef Id='Plugins' />
      <ComponentRef Id='Translations' />
      <ComponentRef Id='Examples' />
      <ComponentRef Id='AutomappingExample' />
      <ComponentRef Id='StickerKnightExample' />
      <ComponentRef Id='StickerKnightExampleMap' />
      <ComponentRef Id='StickerKnightExampleMapTemplates' />
      <ComponentRef Id='StickerKnightExampleUi' />
      <ComponentRef Id='PythonPluginExample' />
      <ComponentRef Id='PythonPluginExampleLib' />
      <ComponentRef Id='PlatformPlugins' />
      <ComponentRef Id='ImageFormatPlugins' />
      <ComponentRef Id='IconEnginePlugins' />
      <?ifdef WindowsVistaStyle ?>
      <ComponentRef Id='StylePlugins' />
      <?endif?>
      <ComponentRef Id='ProgramMenuDir' />
    </Feature>

    <!-- Set up ARPINSTALLLOCATION property (http://blogs.technet.com/b/alexshev/archive/2008/02/09/from-msi-to-wix-part-2.aspx) -->
    <CustomAction Id="SetARPINSTALLLOCATION" Property="ARPINSTALLLOCATION" Value="[INSTALLDIR]" />
    <CustomAction Id='LaunchApplication' FileKey='tiled.exe' ExeCommand='' Return='asyncNoWait' />

    <Property Id="WIXUI_EXITDIALOGOPTIONALCHECKBOX">1</Property>
    <Property Id="WIXUI_EXITDIALOGOPTIONALCHECKBOXTEXT">Launch $(var.ProductName)</Property>
    <Property Id="WIXUI_INSTALLDIR">INSTALLDIR</Property>

    <UIRef Id="Custom_InstallDir" />
    <UIRef Id="WixUI_ErrorProgressText" />

    <Icon Id="tiled.exe" SourceFile="$(var.InstallRoot)\tiled.exe" />

    <WixVariable Id="WixUILicenseRtf" Value="$(var.RootDir)\dist\win\gpl-2.0.rtf" />
    <WixVariable Id="WixUIBannerBmp" Value="$(var.RootDir)\dist\win\banner.bmp" />
    <WixVariable Id="WixUIDialogBmp" Value="$(var.RootDir)\dist\win\dialog.bmp" />

    <InstallExecuteSequence>
      <!-- Determine the install location after the install path has been validated by the installer -->
      <Custom Action="SetARPINSTALLLOCATION" After="InstallValidate"></Custom>
    </InstallExecuteSequence>

  </Product>
</Wix><|MERGE_RESOLUTION|>--- conflicted
+++ resolved
@@ -272,80 +272,6 @@
               </Component>
               <Directory Id="sticker_knight_map" Name="map">
                 <Component Id="StickerKnightExampleMap" Guid="{0CAE3CFE-7F15-4F08-9153-955E66F48623}">
-<<<<<<< HEAD
-                  <File Id="map_alter.png" Source="$(var.RootDir)\examples\sticker-knight\map\alter.png" />
-                  <File Id="map_backgroundArch.png" Source="$(var.RootDir)\examples\sticker-knight\map\backgroundArch.png" />
-                  <File Id="map_backgroundMountain.png" Source="$(var.RootDir)\examples\sticker-knight\map\backgroundMountain.png" />
-                  <File Id="map_backgroundTower.png" Source="$(var.RootDir)\examples\sticker-knight\map\backgroundTower.png" />
-                  <File Id="map_backgroundTree.png" Source="$(var.RootDir)\examples\sticker-knight\map\backgroundTree.png" />
-                  <File Id="map_blobBlue.png" Source="$(var.RootDir)\examples\sticker-knight\map\blobBlue.png" />
-                  <File Id="map_blobGreen.png" Source="$(var.RootDir)\examples\sticker-knight\map\blobGreen.png" />
-                  <File Id="map_blue.png" Source="$(var.RootDir)\examples\sticker-knight\map\blue.png" />
-                  <File Id="map_bombStroked.png" Source="$(var.RootDir)\examples\sticker-knight\map\bombStroked.png" />
-                  <File Id="map_castleWall.png" Source="$(var.RootDir)\examples\sticker-knight\map\castleWall.png" />
-                  <File Id="map_cloud.png" Source="$(var.RootDir)\examples\sticker-knight\map\cloud.png" />
-                  <File Id="map_column1.png" Source="$(var.RootDir)\examples\sticker-knight\map\column1.png" />
-                  <File Id="map_column2.png" Source="$(var.RootDir)\examples\sticker-knight\map\column2.png" />
-                  <File Id="map_doorBlueStroked.png" Source="$(var.RootDir)\examples\sticker-knight\map\doorBlueStroked.png" />
-                  <File Id="map_doorGreenStroke.png" Source="$(var.RootDir)\examples\sticker-knight\map\doorGreenStroke.png" />
-                  <File Id="map_doorRedStroked.png" Source="$(var.RootDir)\examples\sticker-knight\map\doorRedStroked.png" />
-                  <File Id="map_doorStroked.png" Source="$(var.RootDir)\examples\sticker-knight\map\doorStroked.png" />
-                  <File Id="map_earthWall.png" Source="$(var.RootDir)\examples\sticker-knight\map\earthWall.png" />
-                  <File Id="map_earthWall2.png" Source="$(var.RootDir)\examples\sticker-knight\map\earthWall2.png" />
-                  <File Id="map_exit.png" Source="$(var.RootDir)\examples\sticker-knight\map\exit.png" />
-                  <File Id="map_flare.png" Source="$(var.RootDir)\examples\sticker-knight\map\flare.png" />
-                  <File Id="map_gemBlueStroked.png" Source="$(var.RootDir)\examples\sticker-knight\map\gemBlueStroked.png" />
-                  <File Id="map_gemRedStroked.png" Source="$(var.RootDir)\examples\sticker-knight\map\gemRedStroked.png" />
-                  <File Id="map_grassLarge.png" Source="$(var.RootDir)\examples\sticker-knight\map\grassLarge.png" />
-                  <File Id="map_grassSmall.png" Source="$(var.RootDir)\examples\sticker-knight\map\grassSmall.png" />
-                  <File Id="map_grey.png" Source="$(var.RootDir)\examples\sticker-knight\map\grey.png" />
-                  <File Id="map_hero.png" Source="$(var.RootDir)\examples\sticker-knight\map\hero.png" />
-                  <File Id="map_keyGreenStroked.png" Source="$(var.RootDir)\examples\sticker-knight\map\keyGreenStroked.png" />
-                  <File Id="map_keyRedStroked.png" Source="$(var.RootDir)\examples\sticker-knight\map\keyRedStroked.png" />
-                  <File Id="map_keyYellowStroked.png" Source="$(var.RootDir)\examples\sticker-knight\map\keyYellowStroked.png" />
-                  <File Id="map_platform1.png" Source="$(var.RootDir)\examples\sticker-knight\map\platform1.png" />
-                  <File Id="map_platform2.png" Source="$(var.RootDir)\examples\sticker-knight\map\platform2.png" />
-                  <File Id="map_platform3.png" Source="$(var.RootDir)\examples\sticker-knight\map\platform3.png" />
-                  <File Id="map_platform4.png" Source="$(var.RootDir)\examples\sticker-knight\map\platform4.png" />
-                  <File Id="map_platformBase1.png" Source="$(var.RootDir)\examples\sticker-knight\map\platformBase1.png" />
-                  <File Id="map_platformBase2.png" Source="$(var.RootDir)\examples\sticker-knight\map\platformBase2.png" />
-                  <File Id="map_platformBase3.png" Source="$(var.RootDir)\examples\sticker-knight\map\platformBase3.png" />
-                  <File Id="map_platformBase4.png" Source="$(var.RootDir)\examples\sticker-knight\map\platformBase4.png" />
-                  <File Id="map_platformBlock1.png" Source="$(var.RootDir)\examples\sticker-knight\map\platformBlock1.png" />
-                  <File Id="map_platformBlock2.png" Source="$(var.RootDir)\examples\sticker-knight\map\platformBlock2.png" />
-                  <File Id="map_platformBlock3.png" Source="$(var.RootDir)\examples\sticker-knight\map\platformBlock3.png" />
-                  <File Id="map_platformBlock4.png" Source="$(var.RootDir)\examples\sticker-knight\map\platformBlock4.png" />
-                  <File Id="map_platformConnector1.png" Source="$(var.RootDir)\examples\sticker-knight\map\platformConnector1.png" />
-                  <File Id="map_platformConnector2.png" Source="$(var.RootDir)\examples\sticker-knight\map\platformConnector2.png" />
-                  <File Id="map_platformConnector3.png" Source="$(var.RootDir)\examples\sticker-knight\map\platformConnector3.png" />
-                  <File Id="map_platformConnector4.png" Source="$(var.RootDir)\examples\sticker-knight\map\platformConnector4.png" />
-                  <File Id="map_pushBlock1.png" Source="$(var.RootDir)\examples\sticker-knight\map\pushBlock1.png" />
-                  <File Id="map_pushBlock2.png" Source="$(var.RootDir)\examples\sticker-knight\map\pushBlock2.png" />
-                  <File Id="map_pushBlock3.png" Source="$(var.RootDir)\examples\sticker-knight\map\pushBlock3.png" />
-                  <File Id="map_sandbox.tmx" Source="$(var.RootDir)\examples\sticker-knight\map\sandbox.tmx" />
-                  <File Id="map_sandbox2.tmx" Source="$(var.RootDir)\examples\sticker-knight\map\sandbox2.tmx" />
-                  <File Id="map_shadow.png" Source="$(var.RootDir)\examples\sticker-knight\map\shadow.png" />
-                  <File Id="map_shieldStroked.png" Source="$(var.RootDir)\examples\sticker-knight\map\shieldStroked.png" />
-                  <File Id="map_sign.png" Source="$(var.RootDir)\examples\sticker-knight\map\sign.png" />
-                  <File Id="map_skeleton.png" Source="$(var.RootDir)\examples\sticker-knight\map\skeleton.png" />
-                  <File Id="map_swordStroked.png" Source="$(var.RootDir)\examples\sticker-knight\map\swordStroked.png" />
-                  <File Id="map_torch.png" Source="$(var.RootDir)\examples\sticker-knight\map\torch.png" />
-                  <File Id="map_trap.png" Source="$(var.RootDir)\examples\sticker-knight\map\trap.png" />
-                  <File Id="map_wallDecor1.png" Source="$(var.RootDir)\examples\sticker-knight\map\wallDecor1.png" />
-                  <File Id="map_wallDecor2.png" Source="$(var.RootDir)\examples\sticker-knight\map\wallDecor2.png" />
-                  <File Id="map_wallDecor3.png" Source="$(var.RootDir)\examples\sticker-knight\map\wallDecor3.png" />
-                  <File Id="map_window1.png" Source="$(var.RootDir)\examples\sticker-knight\map\window1.png" />
-                  <File Id="map_window2.png" Source="$(var.RootDir)\examples\sticker-knight\map\window2.png" />
-                  <File Id="map_window3.png" Source="$(var.RootDir)\examples\sticker-knight\map\window3.png" />
-                  <File Id="map_objs.tsx" Source="$(var.RootDir)\examples\sticker-knight\map\objs.tsx" />
-                </Component>
-              </Directory>
-              <Directory Id="sticker_knight_map_templates" Name="templates">
-                <Component Id="StickerKnightExampleMapTemplates" Guid="{5DA0A837-561F-4772-AD8F-2831D19B3B86}">
-                  <File Id="map_templates_block.tx" Source="$(var.RootDir)\examples\sticker-knight\map\templates\block.tx" />
-                  <File Id="map_templates_diamond.tx" Source="$(var.RootDir)\examples\sticker-knight\map\templates\diamond.tx" />
-                  <File Id="map_templates_hero.tx" Source="$(var.RootDir)\examples\sticker-knight\map\templates\hero.tx" />
-=======
                   <File Name="alter.png" />
                   <File Name="backgroundArch.png" />
                   <File Name="backgroundMountain.png" />
@@ -410,7 +336,14 @@
                   <File Name="window1.png" />
                   <File Name="window2.png" />
                   <File Name="window3.png" />
->>>>>>> 55175d19
+                  <File Name="objs.tsx" />
+                </Component>
+              </Directory>
+              <Directory Id="sticker_knight_map_templates" Name="templates">
+                <Component Id="StickerKnightExampleMapTemplates" Guid="{5DA0A837-561F-4772-AD8F-2831D19B3B86}">
+                  <File Name="block.tx" />
+                  <File Name="diamond.tx" />
+                  <File Name="hero.tx" />
                 </Component>
               </Directory>
               <Directory Id="sticker_knight_ui" Name="ui">
