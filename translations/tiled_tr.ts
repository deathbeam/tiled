<?xml version="1.0" encoding="utf-8"?>
<!DOCTYPE TS>
<TS version="2.1" language="tr" sourcelanguage="en_US">
<context>
    <name>AboutDialog</name>
    <message>
        <location filename="../src/tiled/aboutdialog.ui" line="+14"/>
        <source>About Tiled</source>
        <translation>Tiled Hakkında</translation>
    </message>
    <message>
        <location line="+96"/>
        <source>Donate ↗</source>
        <translation>Bağış Yap</translation>
    </message>
    <message>
        <location line="+7"/>
        <source>OK</source>
        <translation>Tamam</translation>
    </message>
    <message>
        <location filename="../src/tiled/aboutdialog.cpp" line="+49"/>
        <source>&lt;p align=&quot;center&quot;&gt;&lt;font size=&quot;+2&quot;&gt;&lt;b&gt;Tiled Map Editor&lt;/b&gt;&lt;/font&gt;&lt;br&gt;&lt;i&gt;Version %1&lt;/i&gt;&lt;/p&gt;
&lt;p align=&quot;center&quot;&gt;Copyright 2008-2019 Thorbj&amp;oslash;rn Lindeijer&lt;br&gt;(see the AUTHORS file for a full list of contributors)&lt;/p&gt;
&lt;p align=&quot;center&quot;&gt;You may modify and redistribute this program under the terms of the GPL (version 2 or later). A copy of the GPL is contained in the &apos;COPYING&apos; file distributed with Tiled.&lt;/p&gt;
&lt;p align=&quot;center&quot;&gt;&lt;a href=&quot;https://www.mapeditor.org/&quot;&gt;https://www.mapeditor.org/&lt;/a&gt;&lt;/p&gt;
</source>
        <translation>&lt;p align=&quot;center&quot;&gt;&lt;font size=&quot;+2&quot;&gt;&lt;b&gt;Tiled Harita Düzenleyici&lt;/b&gt;&lt;/font&gt;&lt;br&gt;&lt;i&gt;Sürüm %1&lt;/i&gt;&lt;/p&gt;
&lt;p align=&quot;center&quot;&gt;Copyright 2008-2019 Thorbj&amp;oslash;rn Lindeijer&lt;br&gt;(diğer katkı sağlayanları görmek için AUTHORS dosyasına bakın)&lt;/p&gt;
&lt;p align=&quot;center&quot;&gt;Bu programı GPL (sürüm 2 ve sonrası) çerçevesinde düzenleyebilir ve yeniden dağıtabilirsiniz. GPL kopyası Tile ile birlikte dağıtılan &apos;COPYING&apos; dosyası içinde mevcuttur.&lt;/p&gt;
&lt;p align=&quot;center&quot;&gt;&lt;a href=&quot;https://www.mapeditor.org/&quot;&gt;https://www.mapeditor.org/&lt;/a&gt;&lt;/p&gt;
</translation>
    </message>
</context>
<context>
    <name>AddPropertyDialog</name>
    <message>
        <location filename="../src/tiled/addpropertydialog.ui" line="+14"/>
        <source>Add Property</source>
        <translation>Özellik Ekle</translation>
    </message>
    <message>
        <location line="+12"/>
        <source>Property name</source>
        <translation>Özellik adı</translation>
    </message>
</context>
<context>
    <name>Command line</name>
    <message>
        <location filename="../src/tiled/main.cpp" line="+398"/>
        <source>Export syntax is --export-map [format] &lt;source&gt; &lt;target&gt;</source>
        <translation>Dışa aktarma sözdizimi: --export-map [biçim] &lt;kaynak&gt; &lt;hedef&gt;</translation>
    </message>
    <message>
        <location line="-244"/>
        <source>Format not recognized (see --export-formats)</source>
        <translation>Biçim tanınmadı (bakın: --export-formats)</translation>
    </message>
    <message>
        <location line="+11"/>
        <source>Non-unique file extension. Can&apos;t determine correct export format.</source>
        <translation>Eşsiz olmayan dosya uzantısı, Doğru dışa aktarma biçimi belirlenemedi.</translation>
    </message>
    <message>
        <location line="+7"/>
        <source>No exporter found for target file.</source>
        <translation>Hedef dosya için dışa aktarıcı bulunamadı.</translation>
    </message>
    <message>
        <location line="+248"/>
        <source>Failed to load source map.</source>
        <translation>Kaynak harita açılamadı.</translation>
    </message>
    <message>
        <location line="+13"/>
        <source>Failed to export map to target file.</source>
        <translation>Harita hedef dosyaya aktarılamadı.</translation>
    </message>
    <message>
        <location line="+9"/>
        <source>Export syntax is --export-tileset [format] &lt;source&gt; &lt;target&gt;</source>
        <translation>Dışa aktarma sözdizimi: --export-tileset [biçim] &lt;kaynak&gt; &lt;hedef&gt;</translation>
    </message>
    <message>
        <location line="+22"/>
        <source>Failed to load source tileset.</source>
        <translation>Kaynak desen seti yüklenemedi.</translation>
    </message>
    <message>
        <location line="+12"/>
        <source>Failed to export tileset to target file.</source>
        <translation>Desen seti hedef dosyaya aktarılamadı.</translation>
    </message>
</context>
<context>
    <name>CommandDialog</name>
    <message>
        <location filename="../src/tiled/commanddialog.ui" line="+20"/>
        <source>Properties</source>
        <translation>Özellikler</translation>
    </message>
    <message>
        <location line="+42"/>
        <source>Executable:</source>
        <translation>Yürütülebilir:</translation>
    </message>
    <message>
        <location line="+14"/>
        <location line="+74"/>
        <source>Browse...</source>
        <translation>Gözat...</translation>
    </message>
    <message>
        <location line="-61"/>
        <source>Shortcut:</source>
        <translation>Kısayol:</translation>
    </message>
    <message>
        <location line="+17"/>
        <source>Clear</source>
        <translation>Temizle</translation>
    </message>
    <message>
        <location line="+7"/>
        <source>&amp;Save map before executing</source>
        <translation>Yürütmeden önce haritayı &amp;kaydet</translation>
    </message>
    <message>
        <location line="+20"/>
        <source>Arguments:</source>
        <translation>Argümanlar:</translation>
    </message>
    <message>
        <location line="+7"/>
        <source>Working Directory:</source>
        <translation>Çalışma Dizini:</translation>
    </message>
    <message>
        <location line="+17"/>
        <source>Show output in Console view</source>
        <translation>Konsol görünümünde çıktıyı göster</translation>
    </message>
    <message>
        <location line="+33"/>
        <source>Close</source>
        <translation>Kapat</translation>
    </message>
</context>
<context>
    <name>CommandLineHandler</name>
    <message>
        <location filename="../src/tiled/main.cpp" line="-281"/>
        <source>Display the version</source>
        <translation>Sürümü görüntüle</translation>
    </message>
    <message>
        <location line="+5"/>
        <source>Only check validity of arguments</source>
        <translation>Yalnızca argümanların geçerliliğini denetle</translation>
    </message>
    <message>
        <location line="+5"/>
        <source>Disable hardware accelerated rendering</source>
        <translation>Donanım destekli renderlamayı devre dışı bırak</translation>
    </message>
    <message>
        <location line="+5"/>
        <source>Export the specified map file to target</source>
        <translation>Belirtilen harita dosyasını hedefe aktar</translation>
    </message>
    <message>
        <location line="+5"/>
        <source>Export the specified tileset file to target</source>
        <translation>Belirtilen desen seti dosyasını hedefe aktar</translation>
    </message>
    <message>
        <location line="+25"/>
        <source>Minimize the exported file by omitting unnecessary whitespace</source>
        <translation>Gereksiz boşlukları atlayarak dışa aktarılan dosyayı küçült</translation>
    </message>
    <message>
        <location line="+70"/>
        <source>Map export formats:</source>
        <translation>Harita dışa aktarım biçimleri:</translation>
    </message>
    <message>
        <location line="+12"/>
        <source>Tileset export formats:</source>
        <translation>Desen seti dışa aktarım biçimleri:</translation>
    </message>
    <message>
        <location line="-102"/>
        <source>Print a list of supported export formats</source>
        <translation>Desteklenen dışa aktarım formatlarını listele</translation>
    </message>
    <message>
        <location line="+5"/>
        <source>Export the map with tilesets embedded</source>
        <translation>Haritayı gömülü desen setleriyle dışa aktar</translation>
    </message>
    <message>
        <location line="+5"/>
        <source>Export the map or tileset with template instances detached</source>
        <translation>Haritayı veya desen setini, şablon örnekleri ayrık dışa aktar</translation>
    </message>
    <message>
        <location line="+5"/>
        <source>Export the map or tileset with types and properties resolved</source>
        <translation>Haritayı veya desen setini, türler ve özellikler çözülmüş olarak dışa aktar</translation>
    </message>
    <message>
        <location line="+10"/>
        <source>Start a new instance, even if an instance is already running</source>
        <translation>Bir örnek çalışıyor olsa bile yeni bir örnek başlat</translation>
    </message>
</context>
<context>
    <name>CommandLineParser</name>
    <message>
        <location filename="../src/tiled/commandlineparser.cpp" line="+76"/>
        <source>Bad argument %1: lonely hyphen</source>
        <translation>Yanlış argüman %1: lonely hyphen</translation>
    </message>
    <message>
        <location line="+14"/>
        <source>Unknown long argument %1: %2</source>
        <translation>Bilinmeyen uzun argüman %1: %2</translation>
    </message>
    <message>
        <location line="+12"/>
        <source>Unknown short argument %1.%2: %3</source>
        <translation>Bilinmeyen kısa argüman %1.%2: %3</translation>
    </message>
    <message>
        <location line="+17"/>
        <source>Usage:
  %1 [options] [files...]</source>
        <translation>Kullanım:
  %1 [seçenekler] [dosyalar...]</translation>
    </message>
    <message>
        <location line="+2"/>
        <source>Options:</source>
        <translation>Seçenekler:</translation>
    </message>
    <message>
        <location line="+2"/>
        <source>Display this help</source>
        <translation>Yardımı görüntüle</translation>
    </message>
</context>
<context>
    <name>Csv::CsvPlugin</name>
    <message>
        <location filename="../src/plugins/csv/csvplugin.cpp" line="+138"/>
        <source>CSV files (*.csv)</source>
        <translation>CSV dosyaları (*.csv)</translation>
    </message>
</context>
<context>
    <name>Defold::DefoldPlugin</name>
    <message>
        <location filename="../src/plugins/defold/defoldplugin.cpp" line="+79"/>
        <source>Defold files (*.tilemap)</source>
        <translation>Defold dosyaları (*.tilemap)</translation>
    </message>
</context>
<context>
    <name>DefoldCollection::DefoldCollectionPlugin</name>
    <message>
        <location filename="../src/plugins/defoldcollection/defoldcollectionplugin.cpp" line="+137"/>
        <source>Defold collection (*.collection)</source>
        <translation>Defold koleksiyonu (*.collection)</translation>
    </message>
</context>
<context>
    <name>DonationDialog</name>
    <message>
        <location filename="../src/tiled/donationdialog.ui" line="+14"/>
        <source>Support Tiled Development</source>
        <translation>Tiled&apos;ın Geliştirilmesini Destekle</translation>
    </message>
    <message>
        <location line="+9"/>
        <source>Thanks for using Tiled! Please consider supporting further development with a small monthly donation.</source>
        <translation>Tiled kullandığınız için teşekkürler! Lütfen aylık az bir bağışla geliştirmenin ilerlemesini desteklemeyi düşünün.</translation>
    </message>
    <message>
        <location line="+25"/>
        <source>Visit https://www.mapeditor.org/donate ↗</source>
        <translation>https://www.mapeditor.org/donate ↗ adresine uğrayın</translation>
    </message>
    <message>
        <location line="+7"/>
        <source>I&apos;m already a supporter!</source>
        <translation>Zaten bir destekçiyim!</translation>
    </message>
    <message>
        <location line="+7"/>
        <source>Maybe later</source>
        <translation>Belki sonra</translation>
    </message>
</context>
<context>
    <name>Droidcraft::DroidcraftPlugin</name>
    <message>
        <location filename="../src/plugins/droidcraft/droidcraftplugin.cpp" line="+56"/>
        <source>This is not a valid Droidcraft map file!</source>
        <translation>Bu geçerli bir Droidcraft harita dosyası değil!</translation>
    </message>
    <message>
        <location line="+45"/>
        <source>The map needs to have exactly one tile layer!</source>
        <translation>Haritanın en az bir desen katmanı olmalı!</translation>
    </message>
    <message>
        <location line="+8"/>
        <source>The layer must have a size of 48 x 48 tiles!</source>
        <translation>Katman en az 48 x 48 desen boyutunda olmalı!</translation>
    </message>
    <message>
        <location line="+38"/>
        <source>Droidcraft map files (*.dat)</source>
        <translation>Droidcraft harita dosyaları (*.dat)</translation>
    </message>
</context>
<context>
    <name>ExportAsImageDialog</name>
    <message>
        <location filename="../src/tiled/exportasimagedialog.ui" line="+14"/>
        <source>Export As Image</source>
        <translation>Resim Olarak Dışa Aktar</translation>
    </message>
    <message>
        <location line="+6"/>
        <source>Location</source>
        <translation>Yer</translation>
    </message>
    <message>
        <location line="+6"/>
        <source>Name:</source>
        <translation>Ad:</translation>
    </message>
    <message>
        <location line="+13"/>
        <source>&amp;Browse...</source>
        <translation>&amp;Gözat...</translation>
    </message>
    <message>
        <location line="+10"/>
        <source>Settings</source>
        <translation>Ayarlar</translation>
    </message>
    <message>
        <location line="+6"/>
        <source>Only include &amp;visible layers</source>
        <translation>Yalnızca &amp;görünür katmanları içer</translation>
    </message>
    <message>
        <location line="+10"/>
        <source>Use current &amp;zoom level</source>
        <translation>Şu anki &amp;yakınlaştırma seviyesini kullan</translation>
    </message>
    <message>
        <location line="+10"/>
        <source>&amp;Draw tile grid</source>
        <translation>Desen ızgarası &amp;çiz</translation>
    </message>
    <message>
        <location line="+7"/>
        <source>&amp;Include background color</source>
        <translation>Arkaplan rengini &amp;içer</translation>
    </message>
</context>
<context>
    <name>File Errors</name>
    <message>
        <location filename="../src/libtiled/mapwriter.cpp" line="+118"/>
        <location filename="../src/plugins/csv/csvplugin.cpp" line="-83"/>
        <location filename="../src/plugins/defold/defoldplugin.cpp" line="+53"/>
        <location filename="../src/plugins/defoldcollection/defoldcollectionplugin.cpp" line="+159"/>
        <location line="+106"/>
        <location line="+29"/>
        <location filename="../src/plugins/droidcraft/droidcraftplugin.cpp" line="-16"/>
        <location filename="../src/plugins/flare/flareplugin.cpp" line="+303"/>
        <location filename="../src/plugins/gmx/gmxplugin.cpp" line="+109"/>
        <location filename="../src/plugins/json/jsonplugin.cpp" line="+98"/>
        <location line="+175"/>
        <location line="+104"/>
        <location filename="../src/plugins/json1/jsonplugin.cpp" line="+98"/>
        <location line="+175"/>
        <location line="+104"/>
        <location filename="../src/plugins/lua/luaplugin.cpp" line="+114"/>
        <location line="+45"/>
        <location filename="../src/plugins/replicaisland/replicaislandplugin.cpp" line="+242"/>
        <location filename="../src/plugins/tengine/tengineplugin.cpp" line="+52"/>
        <location filename="../src/tiled/scriptedfileformat.cpp" line="+136"/>
        <location filename="../src/tiled/shortcutsettingspage.cpp" line="+722"/>
        <source>Could not open file for writing.</source>
        <translation>Dosya yazmak için açılamadı.</translation>
    </message>
    <message>
        <location filename="../src/libtiled/worldmanager.cpp" line="+127"/>
        <location filename="../src/plugins/flare/flareplugin.cpp" line="-246"/>
        <location filename="../src/plugins/json/jsonplugin.cpp" line="-320"/>
        <location line="+162"/>
        <location line="+111"/>
        <location filename="../src/plugins/json1/jsonplugin.cpp" line="-320"/>
        <location line="+162"/>
        <location line="+111"/>
        <location filename="../src/plugins/tbin/tbinplugin.cpp" line="+118"/>
        <location filename="../src/tiled/shortcutsettingspage.cpp" line="-53"/>
        <source>Could not open file for reading.</source>
        <translation>Dosya okumak için açılamadı.</translation>
    </message>
</context>
<context>
    <name>Flare::FlarePlugin</name>
    <message>
        <location filename="../src/plugins/flare/flareplugin.cpp" line="+94"/>
        <source>Error loading tileset %1, which expands to %2. Path not found!</source>
        <translation>%2 ye genişleyen, %1 desen seti yüklenemedi. Dosya yolu bulunamadı!</translation>
    </message>
    <message>
        <location line="+18"/>
        <source>No tilesets section found before layer section.</source>
        <translation>Katman bölümünden önce desen seti bölümü bulunamadı.</translation>
    </message>
    <message>
        <location line="+28"/>
        <source>Error mapping tile id %1.</source>
        <translation>Desen id %1 haritalanamadı.</translation>
    </message>
    <message>
        <location line="+70"/>
        <source>This seems to be no valid flare map. A Flare map consists of at least a header section, a tileset section and one tile layer.</source>
        <translation>Bu geçerli bir flare haritası değil. Flare haritası en az bir başlık bölümü, desen seti bölümü ve bir desen katmanından oluşur.</translation>
    </message>
    <message>
        <location line="+16"/>
        <source>Flare map files (*.txt)</source>
        <translation>Flare harita dosyaları (*.txt)</translation>
    </message>
</context>
<context>
    <name>Gmx::GmxPlugin</name>
    <message>
        <location filename="../src/plugins/gmx/gmxplugin.cpp" line="+367"/>
        <source>GameMaker room files (*.room.gmx)</source>
        <translation>GameMaker room dosyaları (*.room.gmx)</translation>
    </message>
</context>
<context>
    <name>Json::JsonMapFormat</name>
    <message>
        <location filename="../src/plugins/json/jsonplugin.cpp" line="-252"/>
        <location filename="../src/plugins/json1/jsonplugin.cpp" line="-252"/>
        <source>Error parsing file.</source>
        <translation>Dosya ayrıştırılamadı.</translation>
    </message>
    <message>
        <location line="+58"/>
        <location filename="../src/plugins/json1/jsonplugin.cpp" line="+58"/>
        <source>Error while writing file:
%1</source>
        <translation>Dosya yazılırken hata:
%1</translation>
    </message>
    <message>
        <location line="+15"/>
        <source>JSON map files (*.json)</source>
        <translation>JSON harita dosyaları (*.json)</translation>
    </message>
    <message>
        <location line="+2"/>
        <source>JavaScript map files (*.js)</source>
        <translation>JavaScript harita dosyaları (*.js)</translation>
    </message>
    <message>
        <location filename="../src/plugins/json1/jsonplugin.cpp" line="+15"/>
        <source>JSON map files [Tiled 1.1] (*.json)</source>
        <translation>JSON harita dosyaları [Tiled 1.1] (*.json)</translation>
    </message>
    <message>
        <location line="+2"/>
        <source>JavaScript map files [Tiled 1.1] (*.js)</source>
        <translation>JavaScript harita dosyaları [Tiled 1.1] (*.js)</translation>
    </message>
</context>
<context>
    <name>Json::JsonObjectTemplateFormat</name>
    <message>
        <location filename="../src/plugins/json/jsonplugin.cpp" line="+187"/>
        <location filename="../src/plugins/json1/jsonplugin.cpp" line="+187"/>
        <source>Error parsing file.</source>
        <translation>Dosya ayrıştırılamadı.</translation>
    </message>
    <message>
        <location line="+57"/>
        <location filename="../src/plugins/json1/jsonplugin.cpp" line="+57"/>
        <source>Error while writing file:
%1</source>
        <translation>Dosya yazılırken hata:
%1</translation>
    </message>
    <message>
        <location line="+14"/>
        <source>JSON template files (*.json)</source>
        <translation>json şablon dosyaları (*.json)</translation>
    </message>
    <message>
        <location filename="../src/plugins/json1/jsonplugin.cpp" line="+14"/>
        <source>JSON template files [Tiled 1.1] (*.json)</source>
        <translation>JSON şablon dosyaları [Tiled 1.1] (*.json)</translation>
    </message>
</context>
<context>
    <name>Json::JsonTilesetFormat</name>
    <message>
        <location filename="../src/plugins/json/jsonplugin.cpp" line="-182"/>
        <location filename="../src/plugins/json1/jsonplugin.cpp" line="-182"/>
        <source>Error parsing file.</source>
        <translation>Dosya ayrıştırılamadı.</translation>
    </message>
    <message>
        <location line="+64"/>
        <location filename="../src/plugins/json1/jsonplugin.cpp" line="+64"/>
        <source>Error while writing file:
%1</source>
        <translation>Dosya yazılırken hata:
%1</translation>
    </message>
    <message>
        <location line="+14"/>
        <source>JSON tileset files (*.json)</source>
        <translation>JSON desen seti dosyaları (*.json)</translation>
    </message>
    <message>
        <location filename="../src/plugins/json1/jsonplugin.cpp" line="+14"/>
        <source>JSON tileset files [Tiled 1.1] (*.json)</source>
        <translation>JSON desen seti dosyaları [Tiled 1.1] (*.json)</translation>
    </message>
</context>
<context>
    <name>Lua::LuaMapFormat</name>
    <message>
        <location filename="../src/plugins/lua/luaplugin.cpp" line="-20"/>
        <source>Lua files (*.lua)</source>
        <translation>Lua dosyaları (*.lua)</translation>
    </message>
</context>
<context>
    <name>Lua::LuaTilesetFormat</name>
    <message>
        <location line="+45"/>
        <source>Lua files (*.lua)</source>
        <translation>Lua dosyaları (*.lua)</translation>
    </message>
</context>
<context>
    <name>MainWindow</name>
    <message>
        <location filename="../src/tiled/mainwindow.ui" line="+49"/>
        <source>&amp;File</source>
        <translation>&amp;Dosya</translation>
    </message>
    <message>
        <location line="+4"/>
        <source>&amp;Recent Files</source>
        <translation>&amp;Son Dosyalar</translation>
    </message>
    <message>
        <location line="+41"/>
        <source>&amp;Edit</source>
        <translation>&amp;Düzenle</translation>
    </message>
    <message>
        <location line="+12"/>
        <source>&amp;Help</source>
        <translation>&amp;Yardım</translation>
    </message>
    <message>
        <location line="+10"/>
        <source>&amp;Map</source>
        <translation>&amp;Harita</translation>
    </message>
    <message>
        <location line="+4"/>
        <source>Unload World</source>
        <translation>Dünyayı Boşalt</translation>
    </message>
    <message>
        <location line="+18"/>
        <source>&amp;View</source>
        <translation>&amp;Görünüm</translation>
    </message>
    <message>
        <location line="+4"/>
        <source>Show Object &amp;Names</source>
        <translation>Nesne &amp;Adlarını Göster</translation>
    </message>
    <message>
        <location line="+54"/>
        <source>&amp;Open...</source>
        <translation>&amp;Aç...</translation>
    </message>
    <message>
        <location line="+9"/>
        <source>&amp;Save</source>
        <translation>&amp;Kaydet</translation>
    </message>
    <message>
        <location line="+9"/>
        <source>&amp;Quit</source>
        <translation>&amp;Çık</translation>
    </message>
    <message>
        <location line="+15"/>
        <source>&amp;Copy</source>
        <translation>&amp;Kopyala</translation>
    </message>
    <message>
        <location line="+12"/>
        <source>&amp;Paste</source>
        <translation>&amp;Yapıştır</translation>
    </message>
    <message>
        <location line="+9"/>
        <source>&amp;About Tiled</source>
        <translation>&amp;Tiled Hakkında</translation>
    </message>
    <message>
        <location line="+8"/>
        <source>About Qt</source>
        <translation>Qt Hakkında</translation>
    </message>
    <message>
        <location line="+12"/>
        <source>&amp;Resize Map...</source>
        <translation>Haritayı &amp;Yeniden Boyutlandır...</translation>
    </message>
    <message>
        <location line="+14"/>
        <source>AutoMap</source>
        <translation>AutoMap</translation>
    </message>
    <message>
        <location line="+11"/>
        <source>Show &amp;Grid</source>
        <translation>&amp;Izgarayı Göster</translation>
    </message>
    <message>
        <location line="+3"/>
        <source>Ctrl+G</source>
        <translation>Ctrl+G</translation>
    </message>
    <message>
        <location line="+9"/>
        <source>Save &amp;As...</source>
        <translation>&amp;Farklı Kaydet...</translation>
    </message>
    <message>
        <location line="+3"/>
        <source>Ctrl+Alt+S</source>
        <translation>Ctrl+Alt+S</translation>
    </message>
    <message>
        <location line="+5"/>
        <source>New &amp;Tileset...</source>
        <translation>Yeni &amp;Desen Seti...</translation>
    </message>
    <message>
        <location line="+9"/>
        <source>&amp;Close</source>
        <translation>&amp;Kapat</translation>
    </message>
    <message>
        <location line="+9"/>
        <source>Zoom In</source>
        <translation>Yakınlaştır</translation>
    </message>
    <message>
        <location line="+9"/>
        <source>Zoom Out</source>
        <translation>Uzaklaştır</translation>
    </message>
    <message>
        <location line="+12"/>
        <source>Normal Size</source>
        <translation>Normal Boyut</translation>
    </message>
    <message>
        <location line="+3"/>
        <source>Ctrl+0</source>
        <translation>Ctrl+0</translation>
    </message>
    <message>
        <location line="+147"/>
        <source>Save All</source>
        <translation>Hepsini Kaydet</translation>
    </message>
    <message>
        <location line="+127"/>
        <source>For Hovered Object</source>
        <translation>Vurgulanan Nesne İçin</translation>
    </message>
    <message>
        <location line="+5"/>
        <source>Load World...</source>
        <translation>Dünya Yükle...</translation>
    </message>
    <message>
        <location line="+8"/>
        <source>Highlight Hovered Object</source>
        <translation>Vurgulanan Nesneyi Aydınlat</translation>
    </message>
    <message>
        <location line="-124"/>
        <source>&amp;Never</source>
        <translation>&amp;Asla</translation>
    </message>
    <message>
        <location line="-8"/>
        <source>User Manual ↗</source>
        <translation>Kullanıcı Kılavuzu ↗</translation>
    </message>
    <message>
        <location line="+19"/>
        <source>For &amp;Selected Objects</source>
        <translation>&amp;Seçili Nesneler İçin</translation>
    </message>
    <message>
        <location line="+8"/>
        <source>For &amp;All Objects</source>
        <translation>&amp;Tüm Nesneler İçin</translation>
    </message>
    <message>
        <location line="+8"/>
        <source>AutoMap While Drawing</source>
        <translatorcomment>Düzenlenmeli (AutoMap a karşı gelecek bir kelime bulunmalı.)</translatorcomment>
        <translation>Çizerken AutoMap</translation>
    </message>
    <message>
        <location line="+5"/>
        <source>New Map...</source>
        <translation>Yeni Harita...</translation>
    </message>
    <message>
        <location line="+8"/>
        <source>Paste &amp;in Place</source>
        <translation>Yer&amp;ine Yapıştır</translation>
    </message>
    <message>
        <location line="+3"/>
        <source>Ctrl+Shift+V</source>
        <translation>Ctrl+Shift+V</translation>
    </message>
    <message>
        <location line="+8"/>
        <source>Full Screen</source>
        <translation>Tam Ekran</translation>
    </message>
    <message>
        <location line="+3"/>
        <source>F11</source>
        <translation>F11</translation>
    </message>
    <message>
        <location line="-200"/>
        <source>Cu&amp;t</source>
        <translation>Ke&amp;s</translation>
    </message>
    <message>
        <location line="+5"/>
        <source>&amp;Offset Map...</source>
        <translation>Haritayı &amp;Kaydır...</translation>
    </message>
    <message>
        <location line="+3"/>
        <source>Offsets everything in a layer</source>
        <translation>Katmandaki her şeyi kaydırır</translation>
    </message>
    <message>
        <location line="+5"/>
        <source>Pre&amp;ferences...</source>
        <translation>Seç&amp;enekler...</translation>
    </message>
    <message>
        <location line="+12"/>
        <source>Clear Recent Files</source>
        <translation>Son Dosyaları Temizle</translation>
    </message>
    <message>
        <location line="+87"/>
        <source>Ctrl+R</source>
        <translation>Ctrl+R</translation>
    </message>
    <message>
        <location line="+5"/>
        <source>&amp;Export</source>
        <translation>&amp;Dışa Aktar</translation>
    </message>
    <message>
        <location line="+3"/>
        <source>Ctrl+E</source>
        <translation>Ctrl+E</translation>
    </message>
    <message>
        <location line="-82"/>
        <source>&amp;Add External Tileset...</source>
        <translation>Harici Desen Seti &amp;Ekle...</translation>
    </message>
    <message>
        <location line="-349"/>
        <source>&amp;New</source>
        <translation>&amp;Yeni</translation>
    </message>
    <message>
        <location line="+7"/>
        <source>Commands</source>
        <translation>Komutlar</translation>
    </message>
    <message>
        <location line="+82"/>
        <source>Snapping</source>
        <translation>Yapışma</translation>
    </message>
    <message>
        <location line="+27"/>
        <source>Tileset</source>
        <translation>Desen Seti</translation>
    </message>
    <message>
        <location line="+100"/>
        <source>Map &amp;Properties...</source>
        <translation>Harita &amp;Özellikleri..</translation>
    </message>
    <message>
        <location line="+8"/>
        <source>Ctrl+M</source>
        <translation>Ctrl+M</translation>
    </message>
    <message>
        <location line="+75"/>
        <source>Export As &amp;Image...</source>
        <translation>&amp;Resim Olarak Dışa Aktar...</translation>
    </message>
    <message>
        <location line="+42"/>
        <source>E&amp;xport As...</source>
        <translation>Farklı Dışa A&amp;ktar...</translation>
    </message>
    <message>
        <location line="+3"/>
        <source>Ctrl+Shift+E</source>
        <translation>Ctrl+Shift+E</translation>
    </message>
    <message>
        <location line="+13"/>
        <source>&amp;Snap to Grid</source>
        <translation>Izgaraya &amp;Yapıştır</translation>
    </message>
    <message>
        <location line="+5"/>
        <source>C&amp;lose All</source>
        <translation>Hepsini K&amp;apat</translation>
    </message>
    <message>
        <location line="+3"/>
        <source>Ctrl+Shift+W</source>
        <translation>Ctrl+Shift+W</translation>
    </message>
    <message>
        <location line="+12"/>
        <source>&amp;Delete</source>
        <translation>&amp;Sil</translation>
    </message>
    <message>
        <location line="+3"/>
        <source>Delete</source>
        <translation>Sil</translation>
    </message>
    <message>
        <location line="+8"/>
        <source>&amp;Highlight Current Layer</source>
        <translation>Şu Anki Katmanı &amp;Vurgula</translation>
    </message>
    <message>
        <location line="+3"/>
        <source>H</source>
        <translation>H</translation>
    </message>
    <message>
        <location line="+8"/>
        <source>Show Tile Object &amp;Outlines</source>
        <translation>Desen Nesne &amp;Ana Hatlarını Göster</translation>
    </message>
    <message>
        <location line="+8"/>
        <source>Snap to &amp;Fine Grid</source>
        <translation>&amp;İnce Izgaraya Yapıştır</translation>
    </message>
    <message>
        <location line="+8"/>
        <source>Show Tile Animations</source>
        <translation>Desen Animasyonlarını Göster</translation>
    </message>
    <message>
        <location line="+5"/>
        <source>Reload</source>
        <translation>Yeniden Yükle</translation>
    </message>
    <message>
        <location line="+16"/>
        <source>Support Tiled Development</source>
        <translation>Tiled&apos;ın Geliştirilmesini Destekle</translation>
    </message>
    <message>
        <location line="+8"/>
        <source>Ctrl+Shift+S</source>
        <translation>Ctrl+Shift+S</translation>
    </message>
    <message>
        <location line="+145"/>
        <source>Show Tile Collision Shapes</source>
        <translation>Desen Çarpışma Şekillerini Göster</translation>
    </message>
    <message>
        <location line="+9"/>
        <source>Fit Map in View</source>
        <translation>Haritayı Görünüme Sığdır</translation>
    </message>
    <message>
        <location line="+3"/>
        <source>Ctrl+Shift+J</source>
        <translation>Ctrl+Shift+J</translation>
    </message>
    <message>
        <location line="+5"/>
        <source>Community Forum ↗</source>
        <translation>Topluluk Forumu ↗</translation>
    </message>
    <message>
        <location line="-87"/>
        <source>Snap to &amp;Pixels</source>
        <translation>Piksellere Yapış</translation>
    </message>
    <message>
        <location line="+9"/>
        <source>Tileset &amp;Properties...</source>
        <translation>Desen Seti &amp;Özellikleri...</translation>
    </message>
    <message>
        <location line="+11"/>
        <source>No Snapping</source>
        <translation>Yapışma Yok</translation>
    </message>
    <message>
        <location line="+10"/>
        <source>Edit Commands...</source>
        <translation>Komutları Düzenle...</translation>
    </message>
    <message>
        <location line="+8"/>
        <source>Clear View</source>
        <translation>Görünümü Temizle</translation>
    </message>
    <message>
        <location line="+3"/>
        <source>Tab</source>
        <translation>Sekme</translation>
    </message>
    <message>
        <location filename="../src/tiled/propertybrowser.cpp" line="+798"/>
        <source>All Files (*)</source>
        <translation>Tüm Dosyalar (*)</translation>
    </message>
</context>
<context>
    <name>MapDocument</name>
    <message>
        <location filename="../src/tiled/adjusttileindexes.cpp" line="+187"/>
        <source>Tile</source>
        <translation>Desen</translation>
    </message>
</context>
<context>
    <name>MapReader</name>
    <message>
        <location filename="../src/libtiled/mapreader.cpp" line="+166"/>
        <source>Not a map file.</source>
        <translation>Harita dosyası değil.</translation>
    </message>
    <message>
        <location line="+19"/>
        <source>Not a tileset file.</source>
        <translation>Desen seti dosyası değil.</translation>
    </message>
    <message>
        <location line="+17"/>
        <source>Not a template file.</source>
        <translation>Bir şablon dosyası değil.</translation>
    </message>
    <message>
        <location line="+10"/>
        <source>%3

Line %1, column %2</source>
        <translation>%3

Satır %1, sütun %2</translation>
    </message>
    <message>
        <location line="+10"/>
        <source>File not found: %1</source>
        <translation>Dosya bulunamadı: %1</translation>
    </message>
    <message>
        <location line="+3"/>
        <source>Unable to read file: %1</source>
        <translation>Dosya okunamadı: %1</translation>
    </message>
    <message>
        <location line="+33"/>
        <location filename="../src/libtiled/varianttomapconverter.cpp" line="+62"/>
        <source>Unsupported map orientation: &quot;%1&quot;</source>
        <translation>Desteklenmeyen harita yönlendirmesi: &quot;%1&quot;</translation>
    </message>
    <message>
        <location line="+135"/>
        <location line="+28"/>
        <location filename="../src/libtiled/varianttomapconverter.cpp" line="+166"/>
        <source>Invalid tileset parameters for tileset &apos;%1&apos;</source>
        <translation>Desen seti &apos;%1&apos; için geçersiz desen seti parametleri</translation>
    </message>
    <message>
        <location line="+63"/>
        <source>Invalid tile ID: %1</source>
        <translation>Geçersiz desen ID: %1</translation>
    </message>
    <message>
        <location line="+392"/>
        <source>Too many &lt;tile&gt; elements</source>
        <translation>Çok fazla &lt;tile&gt; elemanı</translation>
    </message>
    <message>
        <location line="+58"/>
        <location line="+50"/>
        <location filename="../src/libtiled/varianttomapconverter.cpp" line="+666"/>
        <source>Invalid tile: %1</source>
        <translation>Geçersiz desen: %1</translation>
    </message>
    <message>
        <location line="+26"/>
        <location filename="../src/libtiled/varianttomapconverter.cpp" line="-300"/>
        <source>Invalid draw order: %1</source>
        <translation>Geçersiz çizim sırası: %1</translation>
    </message>
    <message>
        <location line="+183"/>
        <source>Invalid points data for polygon</source>
        <translation>Çokgen için geçersiz nokta verisi</translation>
    </message>
    <message>
        <location line="-346"/>
        <location filename="../src/libtiled/varianttomapconverter.cpp" line="-46"/>
        <source>Unknown encoding: %1</source>
        <translation>Bilinmeyen kodlama: %1</translation>
    </message>
    <message>
        <location line="-329"/>
        <source>Error reading embedded image for tile %1</source>
        <translation>%1 deseni için gömülü resim okunamadı</translation>
    </message>
    <message>
        <location line="+324"/>
        <location filename="../src/libtiled/varianttomapconverter.cpp" line="-4"/>
        <source>Compression method &apos;%1&apos; not supported</source>
        <translation>&apos;%1&apos; sıkıştırma yöntemi desteklenmiyor</translation>
    </message>
    <message>
        <location line="+86"/>
        <location line="+23"/>
        <location filename="../src/libtiled/varianttomapconverter.cpp" line="+303"/>
        <location line="+41"/>
        <source>Corrupt layer data for layer &apos;%1&apos;</source>
        <translation>Katman &apos;%1&apos; için bozuk katman verisi</translation>
    </message>
    <message>
        <location line="+14"/>
        <location filename="../src/libtiled/varianttomapconverter.cpp" line="-30"/>
        <source>Unable to parse tile at (%1,%2) on layer &apos;%3&apos;</source>
        <translation>&apos;%3&apos; katmanındaki desen (%1,%2) ayrıştırılamadı</translation>
    </message>
    <message>
        <location line="-34"/>
        <location line="+51"/>
        <location filename="../src/libtiled/varianttomapconverter.cpp" line="+33"/>
        <source>Tile used but no tilesets specified</source>
        <translation>Desen kullanılıyor ancak belirtilmiş desen seti yok</translation>
    </message>
    <message>
        <location filename="../src/libtiled/varianttomapconverter.cpp" line="-543"/>
        <location line="+27"/>
        <source>Invalid (negative) tile id: %1</source>
        <translation>Geçersiz (negatif) desen id %1</translation>
    </message>
</context>
<context>
    <name>NewMapDialog</name>
    <message>
        <location filename="../src/tiled/newmapdialog.ui" line="+14"/>
        <source>New Map</source>
        <translation>Yeni Harita</translation>
    </message>
    <message>
        <location line="+64"/>
        <source>Map size</source>
        <translation>Harita Boyutu</translation>
    </message>
    <message>
        <location line="+34"/>
        <location line="+77"/>
        <source>Width:</source>
        <translation>En:</translation>
    </message>
    <message>
        <location line="-93"/>
        <location line="+26"/>
        <source> tiles</source>
        <extracomment>Remember starting with a space.</extracomment>
        <translation> desenler</translation>
    </message>
    <message>
        <location line="-38"/>
        <source>Fixed</source>
        <translation>Sabit</translation>
    </message>
    <message>
        <location line="+54"/>
        <location line="+77"/>
        <source>Height:</source>
        <translation>Boy:</translation>
    </message>
    <message>
        <location line="-42"/>
        <source>Infinite</source>
        <translation>Sonsuz</translation>
    </message>
    <message>
        <location line="+10"/>
        <source>Tile size</source>
        <translation>Desen Boyutu</translation>
    </message>
    <message>
        <location line="+16"/>
        <location line="+26"/>
        <source> px</source>
        <extracomment>Remember starting with a space.</extracomment>
        <translation> px</translation>
    </message>
    <message>
        <location line="-202"/>
        <source>Map</source>
        <translation>Harita</translation>
    </message>
    <message>
        <location line="+6"/>
        <source>Orientation:</source>
        <translation>Yönlendirme:</translation>
    </message>
    <message>
        <location line="+20"/>
        <source>Tile layer format:</source>
        <translation>Desen katman biçimi:</translation>
    </message>
    <message>
        <location line="+13"/>
        <source>Tile render order:</source>
        <translation>Desen render sırası:</translation>
    </message>
</context>
<context>
    <name>NewTilesetDialog</name>
    <message>
        <location filename="../src/tiled/newtilesetdialog.ui" line="+14"/>
        <location filename="../src/tiled/newtilesetdialog.cpp" line="+272"/>
        <source>New Tileset</source>
        <translation>Yeni Desen Seti</translation>
    </message>
    <message>
        <location line="+15"/>
        <source>Tileset</source>
        <translation>Desen Seti</translation>
    </message>
    <message>
        <location line="+40"/>
        <source>Based on Tileset Image</source>
        <translation>Desen Seti Resmi Tabanlı</translation>
    </message>
    <message>
        <location line="+5"/>
        <source>Collection of Images</source>
        <translation>Resim Koleksiyonu</translation>
    </message>
    <message>
        <location line="-19"/>
        <source>Type:</source>
        <translation>Tür:</translation>
    </message>
    <message>
        <location line="-20"/>
        <source>&amp;Name:</source>
        <translation>&amp;Ad:</translation>
    </message>
    <message>
        <location line="+60"/>
        <source>Embed in map</source>
        <translation>Haritanın içine göm</translation>
    </message>
    <message>
        <location line="+25"/>
        <source>&amp;Browse...</source>
        <translation>&amp;Gözat...</translation>
    </message>
    <message>
        <location line="+20"/>
        <source>Use transparent color:</source>
        <translation>Saydam renk kullan:</translation>
    </message>
    <message>
        <location line="+129"/>
        <source>Tile width:</source>
        <translation>Desen eni:</translation>
    </message>
    <message>
        <location line="+38"/>
        <source>Pick color from image</source>
        <translation>Resimden renk seç</translation>
    </message>
    <message>
        <location line="-138"/>
        <location line="+42"/>
        <location line="+26"/>
        <location line="+16"/>
        <source> px</source>
        <extracomment>Remember starting with a space.</extracomment>
        <translation> px</translation>
    </message>
    <message>
        <location line="-142"/>
        <source>Image</source>
        <translation>Resim</translation>
    </message>
    <message>
        <location line="+22"/>
        <source>Source:</source>
        <translation>Kaynak:</translation>
    </message>
    <message>
        <location line="+94"/>
        <source>The space at the edges of the tileset.</source>
        <translation>Desen setinin kenarlarındaki boşluk.</translation>
    </message>
    <message>
        <location line="+3"/>
        <source>Margin:</source>
        <translation>Kenar Payı:</translation>
    </message>
    <message>
        <location line="-45"/>
        <source>Tile height:</source>
        <translation>Desen boyu:</translation>
    </message>
    <message>
        <location line="+91"/>
        <source>The space between the tiles.</source>
        <translation>Desenler arasındaki boşluk.</translation>
    </message>
    <message>
        <location line="+3"/>
        <source>Spacing:</source>
        <translation>Aralık:</translation>
    </message>
    <message>
        <location filename="../src/tiled/newtilesetdialog.cpp" line="-2"/>
        <source>Edit Tileset</source>
        <translation>Deseni Düzenle</translation>
    </message>
</context>
<context>
    <name>NoTilesetWidget</name>
    <message>
        <location filename="../src/tiled/tilesetdock.cpp" line="+84"/>
        <source>New Tileset...</source>
        <translation>Yeni Desen Seti...</translation>
    </message>
</context>
<context>
    <name>ObjectTypes</name>
    <message>
        <location filename="../src/libtiled/objecttypes.cpp" line="+251"/>
        <source>Could not open file for writing.</source>
        <translation>Dosya yazmak için açılamıyor.</translation>
    </message>
    <message>
        <location line="+33"/>
        <source>Could not open file.</source>
        <translation>Dosya açılamadı.</translation>
    </message>
    <message>
        <location line="-89"/>
        <source>File doesn&apos;t contain object types.</source>
        <translation>Dosya nesne türleri içermiyor.</translation>
    </message>
    <message>
        <location line="+27"/>
        <source>%3

Line %1, column %2</source>
        <translation>%3

Satır %1, sütun %2</translation>
    </message>
</context>
<context>
    <name>ObjectTypesEditor</name>
    <message>
        <location filename="../src/tiled/objecttypeseditor.ui" line="+14"/>
        <source>Object Types Editor</source>
        <translation>Nesne Türü Düzenleyicisi</translation>
    </message>
    <message>
        <location line="+67"/>
        <source>File</source>
        <translation>Dosya</translation>
    </message>
    <message>
        <location line="+12"/>
        <source>Export Object Types...</source>
        <translation>Nesne Türlerini Dışa Aktar...</translation>
    </message>
    <message>
        <location line="+5"/>
        <source>Import Object Types...</source>
        <translation>Nesne Türlerini İçe Aktar...</translation>
    </message>
    <message>
        <location line="+5"/>
        <source>Choose Object Types File...</source>
        <translation>Nesne Türü Dosyası Seç...</translation>
    </message>
</context>
<context>
    <name>OffsetMapDialog</name>
    <message>
        <location filename="../src/tiled/offsetmapdialog.ui" line="+17"/>
        <source>Offset Map</source>
        <translatorcomment>Daha iyi bir çeviri bulunmalı. (Tüm Offset içerikleri için.)</translatorcomment>
        <translation>Harita Kaydırma</translation>
    </message>
    <message>
        <location line="+12"/>
        <source>Offset Contents of Map</source>
        <translation>Harita İçeriğini Kaydır</translation>
    </message>
    <message>
        <location line="+6"/>
        <source>X:</source>
        <translation>X:</translation>
    </message>
    <message>
        <location line="+10"/>
        <location line="+46"/>
        <source> tiles</source>
        <translation> desenler</translation>
    </message>
    <message>
        <location line="-30"/>
        <location line="+46"/>
        <source>Wrap</source>
        <translatorcomment>Verb or noun?</translatorcomment>
        <translation>Dola</translation>
    </message>
    <message>
        <location line="-39"/>
        <source>Y:</source>
        <translation>Y:</translation>
    </message>
    <message>
        <location line="+46"/>
        <source>Layers:</source>
        <translation>Katmanlar:</translation>
    </message>
    <message>
        <location line="+8"/>
        <source>All Visible Layers</source>
        <translation>Tüm Görünür Katmanlar</translation>
    </message>
    <message>
        <location line="+5"/>
        <source>All Layers</source>
        <translation>Tüm Katmanlar</translation>
    </message>
    <message>
        <location line="+5"/>
        <source>Selected Layers</source>
        <translation>Seçili Katmanlar</translation>
    </message>
    <message>
        <location line="+8"/>
        <source>Bounds:</source>
        <translation>Sınırlar:</translation>
    </message>
    <message>
        <location line="+8"/>
        <source>Whole Map</source>
        <translation>Tüm Harita</translation>
    </message>
    <message>
        <location line="+5"/>
        <source>Current Selection</source>
        <translation>Şu Anki Seçim</translation>
    </message>
</context>
<context>
    <name>PreferencesDialog</name>
    <message>
        <location filename="../src/tiled/preferencesdialog.ui" line="+14"/>
        <source>Preferences</source>
        <translation>Seçenekler</translation>
    </message>
    <message>
        <location line="+13"/>
        <source>General</source>
        <translation>Genel</translation>
    </message>
    <message>
        <location line="+6"/>
        <source>Saving and Loading</source>
        <translation>Kaydetme ve Yükleme</translation>
    </message>
    <message>
        <location filename="../src/tiled/propertybrowser.cpp" line="+1153"/>
        <source>XML</source>
        <translation>XML</translation>
    </message>
    <message>
        <location filename="../src/tiled/newmapdialog.cpp" line="+92"/>
        <location filename="../src/tiled/propertybrowser.cpp" line="+1"/>
        <source>Base64 (uncompressed)</source>
        <translation>Base64 (sıkıştırılmamış)</translation>
    </message>
    <message>
        <location filename="../src/tiled/propertybrowser.cpp" line="+1"/>
        <source>Base64 (gzip compressed)</source>
        <translation>Base64 (gzip sıkıştırması)</translation>
    </message>
    <message>
        <location filename="../src/tiled/newmapdialog.cpp" line="+1"/>
        <location filename="../src/tiled/propertybrowser.cpp" line="+1"/>
        <source>Base64 (zlib compressed)</source>
        <translation>Base64 (zlib sıkıştırması)</translation>
    </message>
    <message>
        <location line="-2"/>
        <location filename="../src/tiled/propertybrowser.cpp" line="+4"/>
        <source>CSV</source>
        <translation>CSV</translation>
    </message>
    <message>
        <location line="+4"/>
        <location filename="../src/tiled/propertybrowser.cpp" line="-2"/>
        <source>Base64 (Zstandard compressed)</source>
        <translation>Base64 (Zstandard sıkıştırılmış)</translation>
    </message>
    <message>
        <location line="+3"/>
        <location filename="../src/tiled/propertybrowser.cpp" line="+14"/>
        <source>Right Down</source>
        <translation>Sağ Alt</translation>
    </message>
    <message>
        <location line="+1"/>
        <location filename="../src/tiled/propertybrowser.cpp" line="+1"/>
        <source>Right Up</source>
        <translation>Sağ Üst</translation>
    </message>
    <message>
        <location line="+1"/>
        <location filename="../src/tiled/propertybrowser.cpp" line="+1"/>
        <source>Left Down</source>
        <translation>Sol Alt</translation>
    </message>
    <message>
        <location line="+1"/>
        <location filename="../src/tiled/propertybrowser.cpp" line="+1"/>
        <source>Left Up</source>
        <translation>Sol Üst</translation>
    </message>
    <message>
        <location filename="../src/tiled/preferencesdialog.ui" line="+23"/>
        <source>&amp;Reload tileset images when they change</source>
        <translation>Desen seti resimlerini değiştiklerinde &amp;yeniden yükle</translation>
    </message>
    <message>
        <location line="+71"/>
        <location line="+6"/>
        <source>Interface</source>
        <translation>Arayüz</translation>
    </message>
    <message>
        <location line="+6"/>
        <source>&amp;Language:</source>
        <translation>&amp;Dil:</translation>
    </message>
    <message>
        <location line="+49"/>
        <source>Hardware &amp;accelerated drawing (OpenGL)</source>
        <translation>Donanım &amp;destekli çizim (OpenGL)</translation>
    </message>
    <message>
        <location line="-139"/>
        <source>Open last files on startup</source>
        <translation>Son dosyaları başlangıçta aç</translation>
    </message>
    <message>
        <location line="-10"/>
        <source>Turn this off if you&apos;re having trouble saving your files.</source>
        <translation>Dosyaları kaydetmekte zorluk yaşıyorsanız bunu kapatın.</translation>
    </message>
    <message>
        <location line="+3"/>
        <source>Use safe writing of files</source>
        <translation>Dosyaların güvenli yazılmasını kullan</translation>
    </message>
    <message>
        <location line="+21"/>
        <source>Repeat last export on save</source>
        <translation>Kaydederken son dışa aktarmayı yinele</translation>
    </message>
    <message>
        <location line="+10"/>
        <source>Export Options</source>
        <translation>Dışa Aktarma Seçenekleri</translation>
    </message>
    <message>
        <location line="+6"/>
        <source>Resolve object types and properties</source>
        <translation>Nesne türlerini ve özellikleri çöz</translation>
    </message>
    <message>
        <location line="+14"/>
        <source>Detach templates</source>
        <translation>Şablonları ayır</translation>
    </message>
    <message>
        <location line="-7"/>
        <source>Embed tilesets</source>
        <translation>Gömülü desen setleri</translation>
    </message>
    <message>
        <location line="+82"/>
        <source>Grid color:</source>
        <translation>Izgara rengi:</translation>
    </message>
    <message>
        <location line="+10"/>
        <source>Fine grid divisions:</source>
        <translation>İnce ızgara bölümleri:</translation>
    </message>
    <message>
        <location line="-26"/>
        <source> pixels</source>
        <translation> piksel</translation>
    </message>
    <message>
        <location line="-52"/>
        <source>Omits unnecessary whitespace when supported by the output format</source>
        <translation>Çıkış formatınca desteklendiğinde gereksiz boşlukları atlar</translation>
    </message>
    <message>
        <location line="+3"/>
        <source>Minimize output</source>
        <translation>Çıktıyı azalt</translation>
    </message>
    <message>
        <location line="+118"/>
        <source>Object line width:</source>
        <translation>Nesne kenar eni:</translation>
    </message>
    <message>
        <location line="+10"/>
        <source>Mouse wheel &amp;zooms by default</source>
        <translation>Tekerlek öntanımlı olarak &amp;yakınlaştırır</translation>
    </message>
    <message>
        <location line="+16"/>
        <source>Display news in status bar</source>
        <translation>Durum çubuğunda haberleri görüntüle</translation>
    </message>
    <message>
        <location line="+7"/>
        <source>Highlight new version in status bar</source>
        <translation>Durum çubuğunda yeni sürümü belirt</translation>
    </message>
    <message>
        <location line="+24"/>
        <source>Keyboard</source>
        <translation>Klavye</translation>
    </message>
    <message>
        <location line="+5"/>
        <location line="+6"/>
        <source>Theme</source>
        <translation>Tema</translation>
    </message>
    <message>
        <location line="+106"/>
        <source>Extensions</source>
        <translation>Uzantılar</translation>
    </message>
    <message>
        <location line="+6"/>
        <source>Directory:</source>
        <translation>Dizin:</translation>
    </message>
    <message>
        <location line="+14"/>
        <source>Open...</source>
        <translation>Aç...</translation>
    </message>
    <message>
        <location filename="../src/tiled/preferencesdialog.cpp" line="+64"/>
        <location line="+157"/>
        <source>Native</source>
        <translation>Doğal</translation>
    </message>
    <message>
        <location line="-156"/>
        <location line="+157"/>
        <source>Tiled Fusion</source>
        <translation>Tiled Füzyon</translation>
    </message>
    <message>
        <location filename="../src/tiled/preferencesdialog.ui" line="-101"/>
        <source>Selection color:</source>
        <translation>Seçim rengi:</translation>
    </message>
    <message>
        <location line="+10"/>
        <source>Style:</source>
        <translation>Stil:</translation>
    </message>
    <message>
        <location line="+26"/>
        <source>Base color:</source>
        <translation>Baz renk:</translation>
    </message>
    <message>
        <location line="-109"/>
        <source>Updates</source>
        <translation>Güncellemeler</translation>
    </message>
    <message>
        <location line="+136"/>
        <source>Plugins</source>
        <translation>Eklentiler</translation>
    </message>
    <message>
        <location line="+6"/>
        <source>Enabled Plugins</source>
        <translation>Etkin Eklentiler</translation>
    </message>
</context>
<context>
    <name>Python::PythonMapFormat</name>
    <message>
        <location filename="../src/plugins/python/pythonplugin.cpp" line="+274"/>
        <source>-- Using script %1 to read %2</source>
        <translation>-- %2 yi okumada %1 betiği kullanılıyor</translation>
    </message>
    <message>
        <location line="+30"/>
        <source>-- Using script %1 to write %2</source>
        <translation>-- %2 yi yazmada %1 betiği kullanılıyor</translation>
    </message>
    <message>
        <location line="+12"/>
        <source>Uncaught exception in script. Please check console.</source>
        <translation>Betikte yakalanmayan hata. Lütfen konsola bakın.</translation>
    </message>
    <message>
        <location line="+5"/>
        <source>Script returned false. Please check console.</source>
        <translation>Betik yanlış döndürdü. Lütfen konsola bakın.</translation>
    </message>
</context>
<context>
    <name>Python::PythonPlugin</name>
    <message>
        <location line="-176"/>
        <source>Reloading Python scripts</source>
        <translation>Python betikleri yeniden yükleniyor</translation>
    </message>
</context>
<context>
    <name>QtBoolEdit</name>
    <message>
        <location filename="../src/qtpropertybrowser/src/qtpropertybrowserutils.cpp" line="+243"/>
        <location line="+10"/>
        <location line="+25"/>
        <source>True</source>
        <translation>Doğru</translation>
    </message>
    <message>
        <location line="-25"/>
        <location line="+25"/>
        <source>False</source>
        <translation>Yanlış</translation>
    </message>
</context>
<context>
    <name>QtBoolPropertyManager</name>
    <message>
        <location filename="../src/qtpropertybrowser/src/qtpropertymanager.cpp" line="+1703"/>
        <source>True</source>
        <translation>Doğru</translation>
    </message>
    <message>
        <location line="+1"/>
        <source>False</source>
        <translation>Yanlış</translation>
    </message>
</context>
<context>
    <name>QtCharEdit</name>
    <message>
        <location filename="../src/qtpropertybrowser/src/qteditorfactory.cpp" line="+1712"/>
        <source>Clear Char</source>
        <translation>Karakteri Temizle</translation>
    </message>
</context>
<context>
    <name>QtColorEditWidget</name>
    <message>
        <location line="+614"/>
        <source>...</source>
        <translation>...</translation>
    </message>
</context>
<context>
    <name>QtColorPropertyManager</name>
    <message>
        <location filename="../src/qtpropertybrowser/src/qtpropertymanager.cpp" line="+4736"/>
        <source>Red</source>
        <translation>Kırmızı</translation>
    </message>
    <message>
        <location line="+8"/>
        <source>Green</source>
        <translation>Yeşil</translation>
    </message>
    <message>
        <location line="+8"/>
        <source>Blue</source>
        <translation>Mavi</translation>
    </message>
    <message>
        <location line="+8"/>
        <source>Alpha</source>
        <translation>Alfa</translation>
    </message>
</context>
<context>
    <name>QtCursorDatabase</name>
    <message>
        <location filename="../src/qtpropertybrowser/src/qtpropertybrowserutils.cpp" line="-220"/>
        <source>Arrow</source>
        <translation>Ok</translation>
    </message>
    <message>
        <location line="+2"/>
        <source>Up Arrow</source>
        <translation>Üst Ok</translation>
    </message>
    <message>
        <location line="+2"/>
        <source>Cross</source>
        <translation>Çarpı</translation>
    </message>
    <message>
        <location line="+2"/>
        <source>Wait</source>
        <translation>Bekle</translation>
    </message>
    <message>
        <location line="+2"/>
        <source>IBeam</source>
        <translation>IBeam</translation>
    </message>
    <message>
        <location line="+2"/>
        <source>Size Vertical</source>
        <translation>Dikey Boyut</translation>
    </message>
    <message>
        <location line="+2"/>
        <source>Size Horizontal</source>
        <translation>Yatay Boyut</translation>
    </message>
    <message>
        <location line="+2"/>
        <source>Size Backslash</source>
        <translation>Boyut Ters Çizgisi</translation>
    </message>
    <message>
        <location line="+2"/>
        <source>Size Slash</source>
        <translation>Boyut Çizgisi</translation>
    </message>
    <message>
        <location line="+2"/>
        <source>Size All</source>
        <translation>Tüm Boyut</translation>
    </message>
    <message>
        <location line="+2"/>
        <source>Blank</source>
        <translation>Boş</translation>
    </message>
    <message>
        <location line="+2"/>
        <source>Split Vertical</source>
        <translation>Dikey Olarak Böl</translation>
    </message>
    <message>
        <location line="+2"/>
        <source>Split Horizontal</source>
        <translation>Yatay Olarak Böl</translation>
    </message>
    <message>
        <location line="+2"/>
        <source>Pointing Hand</source>
        <translation>İşaretçi El</translation>
    </message>
    <message>
        <location line="+2"/>
        <source>Forbidden</source>
        <translation>Yasaklanmış</translation>
    </message>
    <message>
        <location line="+2"/>
        <source>Open Hand</source>
        <translation>Açık El</translation>
    </message>
    <message>
        <location line="+2"/>
        <source>Closed Hand</source>
        <translation>Kapalı El</translation>
    </message>
    <message>
        <location line="+2"/>
        <source>What&apos;s This</source>
        <translation>Bu Nedir</translation>
    </message>
    <message>
        <location line="+2"/>
        <source>Busy</source>
        <translation>Meşgul</translation>
    </message>
</context>
<context>
    <name>QtFontEditWidget</name>
    <message>
        <location filename="../src/qtpropertybrowser/src/qteditorfactory.cpp" line="+209"/>
        <source>...</source>
        <translation>...</translation>
    </message>
    <message>
        <location line="+28"/>
        <source>Select Font</source>
        <translation>Yazıtipi Seç</translation>
    </message>
</context>
<context>
    <name>QtFontPropertyManager</name>
    <message>
        <location filename="../src/qtpropertybrowser/src/qtpropertymanager.cpp" line="-362"/>
        <source>Family</source>
        <translation>Aile</translation>
    </message>
    <message>
        <location line="+13"/>
        <source>Pixel Size</source>
        <translation>Piksel Boyutu</translation>
    </message>
    <message>
        <location line="+8"/>
        <source>Bold</source>
        <translation>Kalın</translation>
    </message>
    <message>
        <location line="+7"/>
        <source>Italic</source>
        <translation>İtalik</translation>
    </message>
    <message>
        <location line="+7"/>
        <source>Underline</source>
        <translation>Altı Çizili</translation>
    </message>
    <message>
        <location line="+7"/>
        <source>Strikeout</source>
        <translation>Üstü Çizili</translation>
    </message>
    <message>
        <location line="+7"/>
        <source>Kerning</source>
        <translation>Karakter Aralığı</translation>
    </message>
</context>
<context>
    <name>QtKeySequenceEdit</name>
    <message>
        <location filename="../src/qtpropertybrowser/src/qtpropertybrowserutils.cpp" line="+244"/>
        <source>Clear Shortcut</source>
        <translation>Kısayolu Temizle</translation>
    </message>
</context>
<context>
    <name>QtLocalePropertyManager</name>
    <message>
        <location filename="../src/qtpropertybrowser/src/qtpropertymanager.cpp" line="-3533"/>
        <source>%1, %2</source>
        <translation>%1, %2</translation>
    </message>
    <message>
        <location line="+53"/>
        <source>Language</source>
        <translation>Dil</translation>
    </message>
    <message>
        <location line="+8"/>
        <source>Country</source>
        <translation>Ülke</translation>
    </message>
</context>
<context>
    <name>QtPointFPropertyManager</name>
    <message>
        <location line="+409"/>
        <source>(%1, %2)</source>
        <translation>(%1, %2)</translation>
    </message>
    <message>
        <location line="+71"/>
        <source>X</source>
        <translation></translation>
    </message>
    <message>
        <location line="+8"/>
        <source>Y</source>
        <translation></translation>
    </message>
</context>
<context>
    <name>QtPointPropertyManager</name>
    <message>
        <location line="-319"/>
        <source>(%1, %2)</source>
        <translation>(%1, %2)</translation>
    </message>
    <message>
        <location line="+37"/>
        <source>X</source>
        <translation>X</translation>
    </message>
    <message>
        <location line="+7"/>
        <source>Y</source>
        <translation>Y</translation>
    </message>
</context>
<context>
    <name>QtPropertyBrowserUtils</name>
    <message>
        <location filename="../src/qtpropertybrowser/src/qtpropertybrowserutils.cpp" line="-150"/>
        <source>[%1, %2, %3] (%4)</source>
        <translation>[%1, %2, %3] (%4)</translation>
    </message>
    <message>
        <location line="+3"/>
        <source>Not set</source>
        <translation>Ayarlı değil</translation>
    </message>
    <message>
        <location line="+33"/>
        <source>[%1, %2]</source>
        <translation>[%1, %2]</translation>
    </message>
</context>
<context>
    <name>QtRectFPropertyManager</name>
    <message>
        <location filename="../src/qtpropertybrowser/src/qtpropertymanager.cpp" line="+1701"/>
        <source>[(%1, %2), %3 x %4]</source>
        <translation>[(%1, %2), %3 x %4]</translation>
    </message>
    <message>
        <location line="+156"/>
        <source>X</source>
        <translation>X</translation>
    </message>
    <message>
        <location line="+8"/>
        <source>Y</source>
        <translation>Y</translation>
    </message>
    <message>
        <location line="+8"/>
        <source>Width</source>
        <translation>En</translation>
    </message>
    <message>
        <location line="+9"/>
        <source>Height</source>
        <translation>Boy</translation>
    </message>
</context>
<context>
    <name>QtRectPropertyManager</name>
    <message>
        <location line="-611"/>
        <source>[(%1, %2), %3 x %4]</source>
        <translation>[(%1, %2), %3 x %4]</translation>
    </message>
    <message>
        <location line="+120"/>
        <source>X</source>
        <translation>X</translation>
    </message>
    <message>
        <location line="+7"/>
        <source>Y</source>
        <translation>Y</translation>
    </message>
    <message>
        <location line="+7"/>
        <source>Width</source>
        <translation>En</translation>
    </message>
    <message>
        <location line="+8"/>
        <source>Height</source>
        <translation>Boy</translation>
    </message>
</context>
<context>
    <name>QtSizeFPropertyManager</name>
    <message>
        <location line="-534"/>
        <source>%1 x %2</source>
        <translation>%1 x %2</translation>
    </message>
    <message>
        <location line="+130"/>
        <source>Width</source>
        <translation>En</translation>
    </message>
    <message>
        <location line="+9"/>
        <source>Height</source>
        <translation>Boy</translation>
    </message>
</context>
<context>
    <name>QtSizePolicyPropertyManager</name>
    <message>
        <location line="+1704"/>
        <location line="+1"/>
        <source>&lt;Invalid&gt;</source>
        <translation>&lt;Invalid&gt;</translation>
    </message>
    <message>
        <location line="+1"/>
        <source>[%1, %2, %3, %4]</source>
        <translation>[%1, %2, %3, %4]</translation>
    </message>
    <message>
        <location line="+45"/>
        <source>Horizontal Policy</source>
        <translation>Yatay Poliçe</translation>
    </message>
    <message>
        <location line="+9"/>
        <source>Vertical Policy</source>
        <translation>Dikey Poliçe</translation>
    </message>
    <message>
        <location line="+9"/>
        <source>Horizontal Stretch</source>
        <translation>Yatay Streç</translation>
    </message>
    <message>
        <location line="+8"/>
        <source>Vertical Stretch</source>
        <translation>Dikey Streç</translation>
    </message>
</context>
<context>
    <name>QtSizePropertyManager</name>
    <message>
        <location line="-2280"/>
        <source>%1 x %2</source>
        <translation>%1 x %2</translation>
    </message>
    <message>
        <location line="+96"/>
        <source>Width</source>
        <translation>En</translation>
    </message>
    <message>
        <location line="+8"/>
        <source>Height</source>
        <translation>Boy</translation>
    </message>
</context>
<context>
    <name>QtTreePropertyBrowser</name>
    <message>
        <location filename="../src/qtpropertybrowser/src/qttreepropertybrowser.cpp" line="+512"/>
        <source>Property</source>
        <translation>Özellik</translation>
    </message>
    <message>
        <location line="+1"/>
        <source>Value</source>
        <translation>Değer</translation>
    </message>
</context>
<context>
    <name>ReplicaIsland::ReplicaIslandPlugin</name>
    <message>
        <location filename="../src/plugins/replicaisland/replicaislandplugin.cpp" line="-183"/>
        <source>Cannot open Replica Island map file!</source>
        <translation>Replica Island harita dosyası açılamadı!</translation>
    </message>
    <message>
        <location line="+11"/>
        <source>Can&apos;t parse file header!</source>
        <translation>Dosya başlığı ayrıştırılamadı!</translation>
    </message>
    <message>
        <location line="+21"/>
        <source>Can&apos;t parse layer header!</source>
        <translation>Katman başlığı ayrıştırılamadı!</translation>
    </message>
    <message>
        <location line="+10"/>
        <source>Inconsistent layer sizes!</source>
        <translation>Tutarsız katman boyutları!</translation>
    </message>
    <message>
        <location line="+20"/>
        <source>File ended in middle of layer!</source>
        <translation>Dosya katmanın ortasında bitti!</translation>
    </message>
    <message>
        <location line="+19"/>
        <source>Unexpected data at end of file!</source>
        <translation>Dosya sonunda beklenmeyen veri!</translation>
    </message>
    <message>
        <location line="+64"/>
        <source>Replica Island map files (*.bin)</source>
        <translation>Replica Island harita dosyaları (*.bin)</translation>
    </message>
    <message>
        <location line="+53"/>
        <source>You must define a background_index property on the map!</source>
        <translation>Her katmanda background_index özelliğini tanımlamalısınız!</translation>
    </message>
    <message>
        <location line="+8"/>
        <source>Can&apos;t save non-tile layer!</source>
        <translation>Desen olmayan katman kaydedilemedi!</translation>
    </message>
    <message>
        <location line="+23"/>
        <source>You must define a type property on each layer!</source>
        <translation>Her katmandaki özelliklerin türünü tanımlamalısınız!</translation>
    </message>
    <message>
        <location line="+5"/>
        <source>You must define a tile_index property on each layer!</source>
        <translation>Her katmanda tile_index özelliğini tanımlamalısınız!</translation>
    </message>
    <message>
        <location line="+5"/>
        <source>You must define a scroll_speed property on each layer!</source>
        <translation>Her katmanda scroll_speed özelliğini tanımlamalısınız!</translation>
    </message>
</context>
<context>
    <name>ResizeDialog</name>
    <message>
        <location filename="../src/tiled/resizedialog.ui" line="+14"/>
        <source>Resize</source>
        <translation>Yeniden Boyutlandır</translation>
    </message>
    <message>
        <location line="+6"/>
        <source>Size</source>
        <translation>Boyut</translation>
    </message>
    <message>
        <location line="+6"/>
        <location line="+33"/>
        <location line="+32"/>
        <location line="+23"/>
        <source> tiles</source>
        <translation> desenler</translation>
    </message>
    <message>
        <location line="-75"/>
        <source>Width:</source>
        <translation>En:</translation>
    </message>
    <message>
        <location line="+10"/>
        <source>Height:</source>
        <translation>Boy:</translation>
    </message>
    <message>
        <location line="+26"/>
        <source>Offset</source>
        <translation>Kaydırma</translation>
    </message>
    <message>
        <location line="+6"/>
        <source>X:</source>
        <translation>X:</translation>
    </message>
    <message>
        <location line="+23"/>
        <source>Y:</source>
        <translation>Y:</translation>
    </message>
    <message>
        <location line="+47"/>
        <source>Remove objects outside of the map</source>
        <translation>Harita dışındaki nesneleri kaldır</translation>
    </message>
</context>
<context>
    <name>Script Errors</name>
    <message>
        <location filename="../src/tiled/editableasset.cpp" line="+90"/>
        <source>Invalid callback</source>
        <translation>Geçersiz geriçağrı</translation>
    </message>
    <message>
        <location filename="../src/tiled/editablegrouplayer.cpp" line="+45"/>
        <location line="+11"/>
        <location line="+29"/>
        <location filename="../src/tiled/editablemap.cpp" line="+160"/>
        <location line="+11"/>
        <location line="+31"/>
        <location filename="../src/tiled/editableobjectgroup.cpp" line="+57"/>
        <location line="+11"/>
        <location line="+28"/>
        <source>Index out of range</source>
        <translation>Dizin aralık dışında</translation>
    </message>
    <message>
        <location line="-16"/>
        <location line="+21"/>
        <location filename="../src/tiled/editablemap.cpp" line="-16"/>
        <location line="+21"/>
        <location line="+40"/>
        <location filename="../src/tiled/editabletile.cpp" line="+219"/>
        <source>Invalid argument</source>
        <translation>Geçersiz argüman</translation>
    </message>
    <message>
        <location line="-15"/>
        <location filename="../src/tiled/editablemap.cpp" line="-55"/>
        <source>Layer not found</source>
        <translation>Katman bulunamadı</translation>
    </message>
    <message>
        <location line="+20"/>
        <source>Layer is in use</source>
        <translation>Katman kullanımda</translation>
    </message>
    <message>
        <location filename="../src/tiled/editablemap.cpp" line="+20"/>
        <source>Layer already part of a map</source>
        <translation>Katman zaten haritanın parçası</translation>
    </message>
    <message>
        <location line="+100"/>
        <source>Merge is currently not supported for detached maps</source>
        <translation>Ayrılmış haritalar için birleştirme şu anda desteklenmiyor</translation>
    </message>
    <message>
        <location line="+27"/>
        <source>Resize is currently not supported for detached maps</source>
        <translation>Ayrılmış haritalar için yeniden boyutlandırma şu anda desteklenmiyor</translation>
    </message>
    <message>
        <location line="+4"/>
        <source>Invalid size</source>
        <translation>Geçersiz boyut</translation>
    </message>
    <message>
        <location line="+12"/>
        <source>AutoMapping is currently not supported for detached maps</source>
        <translation>Ayrılmış haritalar için AutoMap şu anda desteklenmiyor</translation>
    </message>
    <message>
        <location line="+143"/>
        <source>Not a layer</source>
        <translation>Katman değil</translation>
    </message>
    <message>
        <location line="+4"/>
        <source>Layer not from this map</source>
        <translation>Katman bu haritadan değil</translation>
    </message>
    <message>
        <location line="+21"/>
        <location filename="../src/tiled/tilecollisiondock.cpp" line="+315"/>
        <source>Not an object</source>
        <translation>Nesne değil</translation>
    </message>
    <message>
        <location line="+4"/>
        <source>Object not from this map</source>
        <translation>Nesne bu haritandan değil</translation>
    </message>
    <message>
        <location filename="../src/tiled/editablemapobject.cpp" line="+197"/>
        <location filename="../src/tiled/editabletile.cpp" line="+30"/>
        <source>Array expected</source>
        <translation>Dizi bekleniyordu</translation>
    </message>
    <message>
        <location line="+13"/>
        <source>Invalid coordinate</source>
        <translation>Geçersiz koordinat</translation>
    </message>
    <message>
        <location filename="../src/tiled/editableobject.cpp" line="+77"/>
        <source>Asset is read-only</source>
        <translation>Varlık salt okunur</translation>
    </message>
    <message>
        <location filename="../src/tiled/editableobjectgroup.cpp" line="-10"/>
        <location filename="../src/tiled/tilecollisiondock.cpp" line="+16"/>
        <source>Object not found</source>
        <translation>Nesne bulunamadı</translation>
    </message>
    <message>
        <location line="+15"/>
        <source>Object already part of an object layer</source>
        <translation>Nesne zaten nesne katmanının bir parçası</translation>
    </message>
    <message>
        <location filename="../src/tiled/editableterrain.cpp" line="+86"/>
        <source>Tile not from the same tileset</source>
        <translation>Desen aynı desen setinden değil</translation>
    </message>
    <message>
        <location filename="../src/tiled/editabletile.cpp" line="-82"/>
        <source>Tileset needs to be an image collection</source>
        <translation>Desen seti, bir resim koleksiyonu olmalı</translation>
    </message>
    <message>
        <location line="+16"/>
        <source>Terrain object or number expected</source>
        <translation>Zemin nesnesi veya sayı bekleniyordu</translation>
    </message>
    <message>
        <location line="+41"/>
        <source>ObjectGroup is in use</source>
        <translation>Nesne grubu kullanımda</translation>
    </message>
    <message>
        <location line="+43"/>
        <source>Invalid value (negative)</source>
        <translation>Geçersiz değer (negatif)</translation>
    </message>
    <message>
        <location filename="../src/tiled/editabletileset.cpp" line="+72"/>
        <source>Invalid tile ID</source>
        <translation>Geçersiz desen ID</translation>
    </message>
    <message>
        <location line="+55"/>
        <source>Can only add tiles to an image collection tileset</source>
        <translation>Yalnızca bir resim koleksiyonu desen setine desen eklenebilir</translation>
    </message>
    <message>
        <location line="+19"/>
        <source>Can only remove tiles from an image collection tileset</source>
        <translation>Yalnızca bir resim koleksiyonu desen setinden desen kaldırılabilir</translation>
    </message>
    <message>
        <location line="+32"/>
        <source>Can&apos;t set the image of an image collection tileset</source>
        <translation>Bir resim koleksiyonu desen setinin resmi ayarlanamaz</translation>
    </message>
    <message>
        <location line="+20"/>
        <source>Can&apos;t set tile size on an image collection tileset</source>
        <translation>Bir resim koleksiyonu desen setinde desen boyutu ayarlanamaz</translation>
    </message>
    <message>
        <location line="+38"/>
        <source>Not a tile</source>
        <translation>Desen değil</translation>
    </message>
    <message>
        <location line="+4"/>
        <source>Tile not from this tileset</source>
        <translation>Desen bu desen setinden değil</translation>
    </message>
    <message>
        <location filename="../src/tiled/scriptedfileformat.cpp" line="-11"/>
        <source>Invalid return value for &apos;write&apos; (string or ArrayBuffer expected)</source>
        <translation>&apos;write&apos; için geçersiz dönüş değeri (string veya ArrayBuffer bekleniyordu)</translation>
    </message>
    <message>
        <location line="+38"/>
        <source>Invalid file format object (requires string &apos;name&apos; property)</source>
        <translation>Geçersiz dosya biçimi nesnesi (string &apos;name&apos; özelliği gerektirir)</translation>
    </message>
    <message>
        <location line="+5"/>
        <source>Invalid file format object (requires string &apos;extension&apos; property)</source>
        <translation>Geçersiz dosya biçimi nesnesi (string &apos;extension&apos; özelliği gerektirir)</translation>
    </message>
    <message>
        <location line="+5"/>
        <source>Invalid file format object (requires a &apos;write&apos; and/or &apos;read&apos; function property)</source>
        <translation>Geçersiz dosya biçimi nesnesi (&apos;write&apos; ve/veya &apos;read&apos; fonksiyon özelliği gerektirir)</translation>
    </message>
    <message>
        <location line="+50"/>
        <source>Invalid return value for &apos;outputFiles&apos; (string or array expected)</source>
        <translation>&apos;outputFiles&apos; için geçersiz dönüş değeri (string veya array bekleniyordu)</translation>
    </message>
    <message>
        <location filename="../src/tiled/scriptedtool.cpp" line="+207"/>
        <source>Invalid tool object (requires string &apos;name&apos; property)</source>
        <translation>Geçersiz araç nesnesi (string &apos;name&apos; özelliği gerektirir)</translation>
    </message>
    <message>
        <location filename="../src/tiled/scriptmodule.cpp" line="+174"/>
        <location line="+14"/>
        <source>Not an open asset</source>
        <translation>Açık bir varlık değil</translation>
    </message>
    <message>
        <location line="+6"/>
        <source>Can&apos;t reload an embedded tileset</source>
        <translation>Gömülü bir desen seti yeniden yüklenemez</translation>
    </message>
    <message>
        <location line="+21"/>
        <source>Invalid ID</source>
        <translation>Geçersiz ID</translation>
    </message>
    <message>
        <location line="+5"/>
        <source>Invalid callback function</source>
        <translation>Geçersiz geriçağrı fonksiyonu</translation>
    </message>
    <message>
        <location line="+11"/>
        <source>Reserved ID</source>
        <translation>Ayrılmış ID</translation>
    </message>
    <message>
        <location line="+12"/>
        <location line="+14"/>
        <location line="+14"/>
        <source>Invalid shortName</source>
        <translation>Geçersiz shortName</translation>
    </message>
    <message>
        <location line="+31"/>
        <source>Unknown menu</source>
        <translation>Bilinmeyen menü</translation>
    </message>
    <message>
        <location line="+15"/>
        <source>Separators can&apos;t have actions</source>
        <translation>Ayırıcıların eylemi olamaz</translation>
    </message>
    <message>
        <location line="+5"/>
        <source>Unknown action: &apos;%1&apos;</source>
        <translation>Bilinmeyen eylem: &apos;%1&apos;</translation>
    </message>
    <message>
        <location line="+5"/>
        <source>Non-separator item without action</source>
        <translation>Eylemi olmayan ayırıcı olmayan öge</translation>
    </message>
    <message>
        <location line="+40"/>
        <source>Unknown action</source>
        <translation>Bilinmeyen eylem</translation>
    </message>
    <message>
        <location line="+14"/>
        <source>Unknown command</source>
        <translation>Bilinmeyen komut</translation>
    </message>
    <message>
        <location filename="../src/tiled/tilecollisiondock.cpp" line="-12"/>
        <source>Object not from this asset</source>
        <translation>Nesne bu varlıktan değil</translation>
    </message>
</context>
<context>
    <name>Tbin::TbinMapFormat</name>
    <message>
        <location filename="../src/plugins/tbin/tbinplugin.cpp" line="+11"/>
        <source>Map contains no layers.</source>
        <translation>Harita katman içermiyor.</translation>
    </message>
    <message>
        <location line="+18"/>
        <source>Tilesheet must have equal spacings.</source>
        <translation>Desen sayfası eşit aralıklı olmalı.</translation>
    </message>
    <message>
        <location line="+2"/>
        <source>Tilesheet must have equal margins.</source>
        <translation>Desen sayfası eşit kenar paylı olmalı.</translation>
    </message>
    <message>
        <location line="+30"/>
        <source>Different tile sizes per layer are not supported.</source>
        <translation>Katmanlar arasında farklı desen boyutları desteklenmez.</translation>
    </message>
    <message>
        <location line="+21"/>
        <source>Invalid animation frame.</source>
        <translation>Geçersiz animasyon karesi.</translation>
    </message>
    <message>
        <location line="+132"/>
        <source>Only object and tile layers supported.</source>
        <translation>Yalnızca nesne ve desen katmanları desteklenir.</translation>
    </message>
    <message>
        <location line="+50"/>
        <source>Could not open file for writing</source>
        <translation>Dosya yazmak için açılamıyor</translation>
    </message>
    <message>
        <location line="+8"/>
        <source>Exception: %1</source>
        <translation>Özel durum: %1</translation>
    </message>
    <message>
        <location line="+9"/>
        <source>Tbin map files (*.tbin)</source>
        <translation>Tbin harita dosyaları (*.tbin)</translation>
    </message>
</context>
<context>
    <name>TbinMapFormat</name>
    <message>
        <location filename="../src/plugins/tbin/tbin/Map.cpp" line="+99"/>
        <location line="+23"/>
        <source>Bad property type</source>
        <translation>Kötü özellik türü</translation>
    </message>
    <message>
        <location line="+69"/>
        <location line="+68"/>
        <source>Bad layer tile data</source>
        <translation>Kötü katman desen verisi</translation>
    </message>
    <message>
        <location line="+72"/>
        <source>Failed to open file.</source>
        <translation>Dosya açılamadı.</translation>
    </message>
    <message>
        <location line="+14"/>
        <source>File is not a tbin file.</source>
        <translation>Dosya bir tbin dosyası değil.</translation>
    </message>
    <message>
        <location line="+35"/>
        <source>Failed to open file</source>
        <translation>Dosya açılamadı</translation>
    </message>
    <message>
        <location filename="../src/plugins/tbin/tbinplugin.cpp" line="-305"/>
        <source>Unsupported property type</source>
        <translation>Desteklenmeyen özellik türü</translation>
    </message>
</context>
<context>
    <name>Tengine::TenginePlugin</name>
    <message>
        <location filename="../src/plugins/tengine/tengineplugin.cpp" line="+244"/>
        <source>T-Engine4 map files (*.lua)</source>
        <translation>T-Engine4 harita dosyaları (*.lua)</translation>
    </message>
</context>
<context>
    <name>TextEditorDialog</name>
    <message>
        <location filename="../src/tiled/texteditordialog.ui" line="+14"/>
        <source>Edit Text</source>
        <translation>Yazı Düzenle</translation>
    </message>
</context>
<context>
    <name>TileAnimationEditor</name>
    <message>
        <location filename="../src/tiled/tileanimationeditor.ui" line="+14"/>
        <source>Tile Animation Editor</source>
        <translation>Desen Animasyon Düzenleyici</translation>
    </message>
    <message>
        <location line="+11"/>
        <source>Frame Duration: </source>
        <translation>Çerçeve süresi: </translation>
    </message>
    <message>
        <location line="+7"/>
        <source> ms</source>
        <translation> ms</translation>
    </message>
    <message>
        <location line="+19"/>
        <source>Apply</source>
        <translation>Uygula</translation>
    </message>
    <message>
        <location line="+98"/>
        <location filename="../src/tiled/tileanimationeditor.cpp" line="+557"/>
        <source>Preview</source>
        <translation>Önizle</translation>
    </message>
</context>
<context>
    <name>Tiled::AbstractObjectTool</name>
    <message>
        <location filename="../src/tiled/abstractobjecttool.cpp" line="+177"/>
        <location line="+341"/>
        <source>Flip Horizontally</source>
        <translation>Yatay Çevir</translation>
    </message>
    <message>
        <location line="-340"/>
        <location line="+341"/>
        <source>Flip Vertically</source>
        <translation>Dikey Çevir</translation>
    </message>
    <message>
        <location line="-253"/>
        <location line="+200"/>
        <source>Reset Tile Size</source>
        <translation>Desen Boyutunu Sıfırla</translation>
    </message>
    <message numerus="yes">
        <location line="-13"/>
        <source>Duplicate %n Object(s)</source>
        <translation>
            <numerusform>Nesneyi Çoğalt</numerusform>
            <numerusform>%n Nesneyi Çoğalt</numerusform>
        </translation>
    </message>
    <message numerus="yes">
        <location line="+2"/>
        <source>Remove %n Object(s)</source>
        <translation>
            <numerusform>Nesneyi Kaldır</numerusform>
            <numerusform>%n Nesneyi Kaldır</numerusform>
        </translation>
    </message>
    <message>
        <location line="+16"/>
        <source>Replace Tile</source>
        <translation>Deseni Değiştir</translation>
    </message>
    <message>
        <location line="+6"/>
        <source>Replace With Template</source>
        <translation>Şablonla Değiştir</translation>
    </message>
    <message>
        <location line="+5"/>
        <source>Replace With Template &quot;%1&quot;</source>
        <translation>&quot;%1&quot; Şablonuyla Değiştir</translation>
    </message>
    <message>
        <location line="+12"/>
        <source>Save As Template</source>
        <translation>Şablon Olarak Kaydet</translation>
    </message>
    <message>
        <location line="+15"/>
        <source>Detach</source>
        <translation>Ayır</translation>
    </message>
    <message>
        <location line="+2"/>
        <source>Reset Template Instance(s)</source>
        <translation>Şablon Örneklerini Sıfırla</translation>
    </message>
    <message>
        <location line="+7"/>
        <source>X</source>
        <translation>X</translation>
    </message>
    <message>
        <location line="+1"/>
        <source>Y</source>
        <translation>Y</translation>
    </message>
    <message>
        <location line="+5"/>
        <source>Raise Object</source>
        <translation>Nesneyi Yükselt</translation>
    </message>
    <message>
        <location line="+0"/>
        <source>PgUp</source>
        <translation>PgUp</translation>
    </message>
    <message>
        <location line="+1"/>
        <source>Lower Object</source>
        <translation>Nesneyi Alçalt</translation>
    </message>
    <message>
        <location line="+0"/>
        <source>PgDown</source>
        <translation>PgDown</translation>
    </message>
    <message>
        <location line="+1"/>
        <source>Raise Object to Top</source>
        <translation>Nesneyi En Üste Yükselt</translation>
    </message>
    <message>
        <location line="+0"/>
        <source>Home</source>
        <translation>Home</translation>
    </message>
    <message>
        <location line="+1"/>
        <source>Lower Object to Bottom</source>
        <translation>Nesneyi En Alta Alçalt</translation>
    </message>
    <message>
        <location line="+0"/>
        <source>End</source>
        <translation>End</translation>
    </message>
    <message numerus="yes">
        <location line="+6"/>
        <source>Move %n Object(s) to Layer</source>
        <translation>
            <numerusform>Nesneyi Katmana Taşı</numerusform>
            <numerusform>%n Nesneyi Katmana Taşı</numerusform>
        </translation>
    </message>
    <message>
        <location line="+13"/>
        <source>Object &amp;Properties...</source>
        <translation>Nesne &amp;Özellikleri...</translation>
    </message>
</context>
<context>
    <name>Tiled::AbstractTileSelectionTool</name>
    <message>
        <location filename="../src/tiled/abstracttileselectiontool.cpp" line="+138"/>
        <source>Replace Selection</source>
        <translation>Seçimi Değiştir</translation>
    </message>
    <message>
        <location line="+1"/>
        <source>Add Selection</source>
        <translation>Seçim Ekle</translation>
    </message>
    <message>
        <location line="+1"/>
        <source>Subtract Selection</source>
        <translation>Seçimi Çıkart</translation>
    </message>
    <message>
        <location line="+1"/>
        <source>Intersect Selection</source>
        <translation>Seçimi Kesiştir</translation>
    </message>
</context>
<context>
    <name>Tiled::AbstractTileTool</name>
    <message>
        <location filename="../src/tiled/abstracttiletool.cpp" line="+166"/>
        <source>empty</source>
        <translation>boş</translation>
    </message>
</context>
<context>
    <name>Tiled::ActionsModel</name>
    <message>
        <location filename="../src/tiled/shortcutsettingspage.cpp" line="-400"/>
        <source>Action</source>
        <translation>Eylem</translation>
    </message>
    <message>
        <location line="+2"/>
        <source>Text</source>
        <translation>Yazı</translation>
    </message>
    <message>
        <location line="+2"/>
        <source>Shortcut</source>
        <translation>Kısayol</translation>
    </message>
</context>
<context>
    <name>Tiled::AutoMapper</name>
    <message>
        <location filename="../src/tiled/automapper.cpp" line="+140"/>
        <source>Ignoring unknown property &apos;%2&apos; = &apos;%3&apos; (rule map &apos;%1&apos;)</source>
        <translation>Bilinmeyen &apos;%2&apos; = &apos;%3&apos; özelliği  yok sayılıyor (kural haritası &apos;%1&apos;)</translation>
    </message>
    <message>
        <location line="+40"/>
        <source>Ignoring unknown property &apos;%2&apos; = &apos;%3&apos; on layer &apos;%4&apos; (rule map &apos;%1&apos;)</source>
        <translation>&apos;%4&apos; katmanındaki bilinmeyen &apos;%2&apos; = &apos;%3&apos; özelliği  yok sayılıyor (kural haritası &apos;%1&apos;)</translation>
    </message>
    <message>
        <location line="+29"/>
        <source>&apos;regions_input&apos; layer must not occur more than once.</source>
        <translation>&apos;regions_input&apos; katmanı birden fazla olmamalı..</translation>
    </message>
    <message>
        <location line="+6"/>
        <location line="+13"/>
        <source>&apos;regions_*&apos; layers must be tile layers.</source>
        <translation>&apos;regions_*&apos; katmanları desen katmanları olmalı.</translation>
    </message>
    <message>
        <location line="-6"/>
        <source>&apos;regions_output&apos; layer must not occur more than once.</source>
        <translation>&apos;regions_output&apos; katmanı birden fazla olmamalı.</translation>
    </message>
    <message>
        <location line="+19"/>
        <source>Did you forget an underscore in layer &apos;%1&apos;?</source>
        <translation>&apos;%1&apos; katmanındaki alt çizgiyi unuttunuz mu?</translation>
    </message>
    <message>
        <location line="+21"/>
        <source>&apos;input_*&apos; and &apos;inputnot_*&apos; layers must be tile layers.</source>
        <translation>&apos;input_*&apos; ve &apos;inputnot_*&apos; katmanları desen katmanları olmalı.</translation>
    </message>
    <message>
        <location line="+51"/>
        <source>Layer &apos;%1&apos; is not recognized as a valid layer for Automapping.</source>
        <translation>&apos;%1&apos;, AutoMap için geçerli bir katman olarak algılanmadı.</translation>
    </message>
    <message>
        <location line="+5"/>
        <source>No &apos;regions&apos; or &apos;regions_input&apos; layer found.</source>
        <translation>&apos;regions&apos; veya &apos;regions_input&apos; katmanı bulunamadı.</translation>
    </message>
    <message>
        <location line="+3"/>
        <source>No &apos;regions&apos; or &apos;regions_output&apos; layer found.</source>
        <translation>&apos;regions&apos; veya &apos;regions_output&apos; katmanı bulunamadı.</translation>
    </message>
    <message>
        <location line="+3"/>
        <source>No input_&lt;name&gt; layer found!</source>
        <translation>input_&lt;name&gt;  katmanı bulunamadı!</translation>
    </message>
    <message>
        <location line="+3"/>
        <source>No output_&lt;name&gt; layer found!</source>
        <translation>output_&lt;name&gt; katmanı bulunamadı!</translation>
    </message>
</context>
<context>
    <name>Tiled::AutomappingManager</name>
    <message>
        <location filename="../src/tiled/automappingmanager.cpp" line="+129"/>
        <source>Apply AutoMap rules</source>
        <translation>AutoMap kurallarını uygula</translation>
    </message>
    <message>
        <location line="+24"/>
        <source>No rules file found at &apos;%1&apos;</source>
        <translation>&apos;%1&apos; konumunda kural dosyası bulunamadı</translation>
    </message>
    <message>
        <location line="+8"/>
        <source>Error opening rules file &apos;%1&apos;</source>
        <translation>&apos;%1&apos; kural dosyası açılamadı</translation>
    </message>
    <message>
        <location line="+28"/>
        <source>File not found: &apos;%1&apos; (referenced by &apos;%2&apos;)</source>
        <translation>Dosya: bulunamadı: &apos;%1&apos; (başvuran: &apos;%2&apos;)</translation>
    </message>
    <message>
        <location line="+14"/>
        <source>Opening rules map &apos;%1&apos; failed: %2</source>
        <translation>&apos;%1&apos; kural haritası açılamadı: %2</translation>
    </message>
</context>
<context>
    <name>Tiled::BrokenLinksModel</name>
    <message>
        <location filename="../src/tiled/brokenlinks.cpp" line="+270"/>
        <source>Tileset</source>
        <translation>Desen Seti</translation>
    </message>
    <message>
        <location line="+2"/>
        <source>Template tileset</source>
        <translation>Desen seti şablonu</translation>
    </message>
    <message>
        <location line="+2"/>
        <source>Tileset image</source>
        <translation>Desen seti resmi</translation>
    </message>
    <message>
        <location line="+2"/>
        <source>Tile image</source>
        <translation>Desen resmi</translation>
    </message>
    <message>
        <location line="+2"/>
        <source>Template</source>
        <translation>Şablon</translation>
    </message>
    <message>
        <location line="+22"/>
        <source>File name</source>
        <translation>Dosya adı</translation>
    </message>
    <message>
        <location line="+1"/>
        <source>Location</source>
        <translation>Yer</translation>
    </message>
    <message>
        <location line="+1"/>
        <source>Type</source>
        <translation>Tür</translation>
    </message>
</context>
<context>
    <name>Tiled::BrokenLinksWidget</name>
    <message>
        <location line="+89"/>
        <source>Some files could not be found</source>
        <translation>Bazı dosyalar bulunamadı</translation>
    </message>
    <message>
        <location line="+1"/>
        <source>One or more referenced files could not be found. You can help locate them below.</source>
        <translation>Bir veya daha çok başvurulan dosya bulunamıyor. Aşağıda bulmaya yardım edebilirisiniz.</translation>
    </message>
    <message>
        <location line="+3"/>
        <location line="+84"/>
        <location line="+8"/>
        <source>Locate File...</source>
        <translation>Dosyayı Bul...</translation>
    </message>
    <message>
        <location line="-5"/>
        <source>Open Template...</source>
        <translation>Şablon Aç...</translation>
    </message>
    <message>
        <location line="+7"/>
        <source>Open Tileset...</source>
        <translation>Desen Seti Aç...</translation>
    </message>
    <message>
        <location line="+36"/>
        <source>Locate Directory for Files</source>
        <translation>Dosyalar için Dizini Bul</translation>
    </message>
    <message>
        <location line="+85"/>
        <source>Error Loading Image</source>
        <translation>Resim Yüklenemedi</translation>
    </message>
    <message>
        <location line="+40"/>
        <source>Locate File</source>
        <translation>Dosya Bul</translation>
    </message>
    <message>
        <location line="+14"/>
        <location line="+17"/>
        <source>All Files (*)</source>
        <translation>Tüm Dosyalar (*)</translation>
    </message>
    <message>
        <location line="-12"/>
        <source>Locate External Tileset</source>
        <translation>Harici Desen Seti Bul</translation>
    </message>
    <message>
        <location line="+17"/>
        <source>Locate Object Template</source>
        <translation>Nesne Şablonu Bul</translation>
    </message>
    <message>
        <location line="+33"/>
        <source>Error Reading Tileset</source>
        <translation>Desen Seti Okunamadı</translation>
    </message>
    <message>
        <location line="+24"/>
        <source>Error Reading Object Template</source>
        <translation>Nesne Şablonu Okunamadı</translation>
    </message>
</context>
<context>
    <name>Tiled::BucketFillTool</name>
    <message>
        <location filename="../src/tiled/bucketfilltool.cpp" line="+43"/>
        <location line="+135"/>
        <source>Bucket Fill Tool</source>
        <translation>Doldurma Aracı</translation>
    </message>
    <message>
        <location line="-132"/>
        <location line="+133"/>
        <source>F</source>
        <translation>F</translation>
    </message>
</context>
<context>
    <name>Tiled::ClipboardManager</name>
    <message>
        <location filename="../src/tiled/clipboardmanager.cpp" line="+259"/>
        <source>Paste Objects</source>
        <translation>Nesneleri Yapıştır</translation>
    </message>
</context>
<context>
    <name>Tiled::CommandButton</name>
    <message>
        <location filename="../src/tiled/commandbutton.cpp" line="+66"/>
        <source>Error Executing Command</source>
        <translation>Komut Yürütülemedi</translation>
    </message>
    <message>
        <location line="+1"/>
        <source>You do not have any commands setup.</source>
        <translation>Bir komut ayarlamanız yok.</translation>
    </message>
    <message>
        <location line="+2"/>
        <source>Edit commands...</source>
        <translation>Komutları düzenle...</translation>
    </message>
    <message>
        <location line="+35"/>
        <source>Execute Command</source>
        <translation>Komutu Yürüt</translation>
    </message>
</context>
<context>
    <name>Tiled::CommandDataModel</name>
    <message>
        <location filename="../src/tiled/commanddatamodel.cpp" line="+65"/>
        <source>Open in text editor</source>
        <translation>Yazı editöründe aç</translation>
    </message>
    <message>
        <location line="+88"/>
        <location line="+66"/>
        <source>&lt;new command&gt;</source>
        <translation>&lt;new command&gt;</translation>
    </message>
    <message>
        <location line="-58"/>
        <source>Set a name for this command</source>
        <translation>Bu komut için bir ad ayarla</translation>
    </message>
    <message>
        <location line="+2"/>
        <source>Shortcut for this command</source>
        <translation>Bu komut için kısayol</translation>
    </message>
    <message>
        <location line="+2"/>
        <source>Show or hide this command in the command list</source>
        <translation>Bu komutu, komut listesinde göster veya gizle</translation>
    </message>
    <message>
        <location line="+3"/>
        <source>Add a new command</source>
        <translation>Yeni bir komut ekle</translation>
    </message>
    <message>
        <location line="+104"/>
        <source>Name</source>
        <translation>Ad</translation>
    </message>
    <message>
        <location line="+1"/>
        <source>Shortcut</source>
        <translation>Kısayol</translation>
    </message>
    <message>
        <location line="+1"/>
        <source>Enable</source>
        <translation>Etkinleştir</translation>
    </message>
    <message>
        <location line="+14"/>
        <source>Move Up</source>
        <translation>Yukarı Taşı</translation>
    </message>
    <message>
        <location line="+5"/>
        <source>Move Down</source>
        <translation>Aşağı Taşı</translation>
    </message>
    <message>
        <location line="+5"/>
        <source>Execute</source>
        <translation>Yürüt</translation>
    </message>
    <message>
        <location line="+3"/>
        <source>Execute in Terminal</source>
        <translation>Terminal&apos;de Yürüt</translation>
    </message>
    <message>
        <location line="+5"/>
        <source>Delete</source>
        <translation>Sil</translation>
    </message>
    <message>
        <location line="+80"/>
        <source>%1 (copy)</source>
        <translation>%1 (kopya)</translation>
    </message>
    <message>
        <location line="+18"/>
        <source>New command</source>
        <translation>Yeni komut</translation>
    </message>
</context>
<context>
    <name>Tiled::CommandDialog</name>
    <message>
        <location filename="../src/tiled/commanddialog.cpp" line="+47"/>
        <source>Edit Commands</source>
        <translation>Komutları Düzenle</translation>
    </message>
    <message>
        <location line="+121"/>
        <source>Select Executable</source>
        <translation>Yürütülebilir Şeç</translation>
    </message>
    <message>
        <location line="+10"/>
        <source>Select Working Directory</source>
        <translation>Çalışma Dizini Seç</translation>
    </message>
</context>
<context>
    <name>Tiled::CommandManager</name>
    <message>
        <location filename="../src/tiled/commandmanager.cpp" line="+132"/>
        <source>Edit Commands...</source>
        <translation>Komutları Düzenle...</translation>
    </message>
</context>
<context>
    <name>Tiled::CommandProcess</name>
    <message>
        <location filename="../src/tiled/command.cpp" line="+194"/>
        <source>Unable to create/open %1</source>
        <translation>%1 oluşturulamadı/açılamadı</translation>
    </message>
    <message>
        <location line="+10"/>
        <source>Unable to add executable permissions to %1</source>
        <translation>%1 için yürütme izni eklenemedi</translation>
    </message>
    <message>
        <location line="+20"/>
        <source>Executing: %1</source>
        <translation>Yürütülüyor: %1</translation>
    </message>
    <message>
        <location line="+27"/>
        <source>The command failed to start.</source>
        <translation>Komut başlatılamadı.</translation>
    </message>
    <message>
        <location line="+3"/>
        <source>The command crashed.</source>
        <translation>Komut çöktü.</translation>
    </message>
    <message>
        <location line="+3"/>
        <source>The command timed out.</source>
        <translation>Komut zamanı doldu.</translation>
    </message>
    <message>
        <location line="+3"/>
        <source>An unknown error occurred.</source>
        <translation>Bilinmeyen bir hata oluştu.</translation>
    </message>
    <message>
        <location line="+8"/>
        <source>Error Executing %1</source>
        <translation>%1 Yürütülemedi</translation>
    </message>
</context>
<context>
    <name>Tiled::ConsoleDock</name>
    <message>
        <location filename="../src/tiled/consoledock.cpp" line="+167"/>
        <source>Console</source>
        <translation>Konsol</translation>
    </message>
    <message>
        <location line="+1"/>
        <source>Execute script</source>
        <translation>Betiği yürüt</translation>
    </message>
</context>
<context>
    <name>Tiled::CreateEllipseObjectTool</name>
    <message>
        <location filename="../src/tiled/createellipseobjecttool.cpp" line="+46"/>
        <source>Insert Ellipse</source>
        <translation>Elips Ekle</translation>
    </message>
    <message>
        <location line="+1"/>
        <source>C</source>
        <translation>C</translation>
    </message>
</context>
<context>
    <name>Tiled::CreatePointObjectTool</name>
    <message>
        <location filename="../src/tiled/createpointobjecttool.cpp" line="+50"/>
        <source>Insert Point</source>
        <translation>Nokta Ekle</translation>
    </message>
    <message>
        <location line="+1"/>
        <source>I</source>
        <translation>I</translation>
    </message>
</context>
<context>
    <name>Tiled::CreatePolygonObjectTool</name>
    <message>
        <location filename="../src/tiled/createpolygonobjecttool.cpp" line="+159"/>
        <source>Insert Polygon</source>
        <translation>Çokgen Ekle</translation>
    </message>
    <message>
        <location line="+1"/>
        <source>P</source>
        <translation>P</translation>
    </message>
    <message>
        <location line="+122"/>
        <source>Connect Polylines</source>
        <translation>Çoklu Çizgileri Birleştir</translation>
    </message>
    <message>
        <location line="+208"/>
        <source>Create Polygon</source>
        <translation>Çokgen Oluştur</translation>
    </message>
</context>
<context>
    <name>Tiled::CreateRectangleObjectTool</name>
    <message>
        <location filename="../src/tiled/createrectangleobjecttool.cpp" line="+46"/>
        <source>Insert Rectangle</source>
        <translation>Dikdörtgen Ekle</translation>
    </message>
    <message>
        <location line="+1"/>
        <source>R</source>
        <translation>R</translation>
    </message>
</context>
<context>
    <name>Tiled::CreateTemplateTool</name>
    <message>
        <location filename="../src/tiled/createtemplatetool.cpp" line="+52"/>
        <source>Insert Template</source>
        <translation>Şablon Ekle</translation>
    </message>
    <message>
        <location line="+1"/>
        <source>V</source>
        <translation>V</translation>
    </message>
</context>
<context>
    <name>Tiled::CreateTextObjectTool</name>
    <message>
        <location filename="../src/tiled/createtextobjecttool.cpp" line="+64"/>
        <source>Insert Text</source>
        <translation>Yazı Ekle</translation>
    </message>
    <message>
        <location line="+1"/>
        <source>E</source>
        <translation>E</translation>
    </message>
    <message>
        <location line="+6"/>
        <source>Hello World</source>
        <translation>Merhaba Dünya</translation>
    </message>
</context>
<context>
    <name>Tiled::CreateTileObjectTool</name>
    <message>
        <location filename="../src/tiled/createtileobjecttool.cpp" line="+65"/>
        <source>Insert Tile</source>
        <translation>Desen Ekle</translation>
    </message>
    <message>
        <location line="+1"/>
        <source>T</source>
        <translation>T</translation>
    </message>
</context>
<context>
    <name>Tiled::Document</name>
    <message>
        <location filename="../src/tiled/document.cpp" line="+88"/>
        <source>Custom property &apos;%1&apos; refers to non-existing file &apos;%2&apos;</source>
        <translation>Özel özellik &apos;%1&apos; var olmayan &apos;%2&apos; dosyasına başvuruyor</translation>
    </message>
</context>
<context>
    <name>Tiled::DocumentManager</name>
    <message>
        <location filename="../src/tiled/documentmanager.cpp" line="+595"/>
        <source>Unrecognized file format.</source>
        <translation>Tanınmayan dosya biçimi.</translation>
    </message>
    <message>
        <location line="+69"/>
        <source>Save File As</source>
        <translation>Farklı kaydet</translation>
    </message>
    <message>
        <location line="+193"/>
        <location line="+20"/>
        <source>%1:

%2</source>
        <translation>%1:

%2</translation>
    </message>
    <message>
        <location line="+109"/>
        <source>Close</source>
        <translation>Kapat</translation>
    </message>
    <message>
        <location line="+7"/>
        <source>Close Other Tabs</source>
        <translation>Diğer Sekmeleri Kapat</translation>
    </message>
    <message>
        <location line="+5"/>
        <source>Close Tabs to the Right</source>
        <translation>Sağdaki Sekmeleri Kapat</translation>
    </message>
    <message>
        <location line="+236"/>
        <source>Tileset Columns Changed</source>
        <translation>Desen Seti Sütunları Değişti</translation>
    </message>
    <message>
        <location line="+1"/>
        <source>The number of tile columns in the tileset &apos;%1&apos; appears to have changed from %2 to %3. Do you want to adjust tile references?</source>
        <translation>Desen seti &apos;%1&apos; içindeki desen sütun sayısı %2 den %3 e değişmiş gözüküyor. Desen başvurularını ayarlamak ister misiniz?</translation>
    </message>
</context>
<context>
    <name>Tiled::DonationDialog</name>
    <message>
        <location filename="../src/tiled/donationdialog.cpp" line="+49"/>
        <source>Remind me next week</source>
        <translation>Bana gelecek hafta hatırlat</translation>
    </message>
    <message>
        <location line="+1"/>
        <source>Remind me next month</source>
        <translation>Bana gelecek ay hatırlat</translation>
    </message>
    <message>
        <location line="+1"/>
        <source>Don&apos;t remind me</source>
        <translation>Bana hatırlatma</translation>
    </message>
    <message>
        <location line="+23"/>
        <source>Thanks!</source>
        <translation>Teşekkürler!</translation>
    </message>
    <message>
        <location line="+1"/>
        <source>Thanks a lot for your support! With your help Tiled will keep getting better.</source>
        <translation>Desteğiniz için çok teşekkürler! Yardımınızla Tiled daha iyi olmayı sürdürecek.</translation>
    </message>
</context>
<context>
    <name>Tiled::EditPolygonTool</name>
    <message>
        <location filename="../src/tiled/editpolygontool.cpp" line="+57"/>
        <location line="+282"/>
        <source>Edit Polygons</source>
        <translation>Çokgenleri Düzenle</translation>
    </message>
    <message>
        <location line="-280"/>
        <location line="+281"/>
        <source>O</source>
        <translation>O</translation>
    </message>
    <message>
        <location line="-23"/>
        <source>Split Segment</source>
        <translation>Parçayı Ayır</translation>
    </message>
    <message numerus="yes">
        <location line="+266"/>
        <source>Move %n Point(s)</source>
        <translation>
            <numerusform>Noktayı Taşı</numerusform>
            <numerusform>%n Noktayı Taşı</numerusform>
        </translation>
    </message>
    <message numerus="yes">
        <location line="+58"/>
        <location line="+94"/>
        <source>Delete %n Node(s)</source>
        <translation>
            <numerusform>Boğumu Sil</numerusform>
            <numerusform>%n Boğumu Sil</numerusform>
        </translation>
    </message>
    <message>
        <location line="-89"/>
        <location line="+295"/>
        <source>Join Nodes</source>
        <translation>Boğumları Birleştir</translation>
    </message>
    <message>
        <location line="-294"/>
        <location line="+330"/>
        <source>Split Segments</source>
        <translation>Bölümleri Ayır</translation>
    </message>
    <message>
        <location line="-329"/>
        <location line="+396"/>
        <source>Delete Segment</source>
        <translation>Bölümü Sil</translation>
    </message>
    <message>
        <location line="-365"/>
        <source>Extend Polyline</source>
        <translation>Çoklu Çizgiyi Uzat</translation>
    </message>
</context>
<context>
    <name>Tiled::Eraser</name>
    <message>
        <location filename="../src/tiled/eraser.cpp" line="+34"/>
        <location line="+58"/>
        <source>Eraser</source>
        <translation>Silgi</translation>
    </message>
    <message>
        <location line="-55"/>
        <location line="+56"/>
        <source>E</source>
        <translation>E</translation>
    </message>
</context>
<context>
    <name>Tiled::ExportAsImageDialog</name>
    <message>
        <location filename="../src/tiled/exportasimagedialog.cpp" line="+66"/>
        <source>Export</source>
        <translation>Dışa Aktar</translation>
    </message>
    <message>
        <location line="+68"/>
        <source>Export as Image</source>
        <translation>Resim Olarak Dışa Aktar</translation>
    </message>
    <message>
        <location line="+1"/>
        <source>%1 already exists.
Do you want to replace it?</source>
        <translation>%1 zaten var.
Onu değiştirmek istiyor musunuz?</translation>
    </message>
    <message>
        <location line="+50"/>
        <source>Image too Big</source>
        <translation>Resim çok Büyük</translation>
    </message>
    <message>
        <location line="+1"/>
        <source>The resulting image would be %1 x %2 pixels and take %3 GB of memory. Tiled is unable to create such an image. Try reducing the zoom level.</source>
        <translation>Son resim %1 x %2 piksel olacak ve %3 GB bellek kullanacak. Tiled böyle bir görüntü oluşturamaz. Yakınlaştırma seviyesini düşürmeyi deneyin.</translation>
    </message>
    <message>
        <location line="+14"/>
        <source>Out of Memory</source>
        <translation>Yetersiz Bellek</translation>
    </message>
    <message>
        <location line="+1"/>
        <source>Could not allocate sufficient memory for the image. Try reducing the zoom level or using a 64-bit version of Tiled.</source>
        <translation>Resim için yeterli bellek ayrılamadı. Yakınlaştırma düzeyini azaltın veya Tiled&apos;ın 64-bit sürümünü kullanmayı deneyin.</translation>
    </message>
    <message>
        <location line="+22"/>
        <source>Image</source>
        <translation>Resim</translation>
    </message>
</context>
<context>
    <name>Tiled::FileChangedWarning</name>
    <message>
        <location filename="../src/tiled/filechangedwarning.cpp" line="+39"/>
        <source>File change detected. Discard changes and reload the file?</source>
        <translation>Dosya değişikliği algılandı. Değişiklikler yok sayılsın ve dosya yeniden yüklensin mi?</translation>
    </message>
    <message>
        <location line="+8"/>
        <source>Reload</source>
        <translation>Yeniden Yükle</translation>
    </message>
    <message>
        <location line="+1"/>
        <source>Ignore</source>
        <translation>Yok say</translation>
    </message>
</context>
<context>
    <name>Tiled::FileEdit</name>
    <message>
        <location filename="../src/tiled/fileedit.cpp" line="+126"/>
        <source>Choose a File</source>
        <translation>Bir Dosya Seç</translation>
    </message>
</context>
<context>
    <name>Tiled::IssuesCounter</name>
    <message numerus="yes">
        <location filename="../src/tiled/issuescounter.cpp" line="+109"/>
        <source>%n error(s)</source>
        <translation>
<<<<<<< HEAD
            <numerusform>%n hata</numerusform>
            <numerusform>%n hata</numerusform>
=======
            <numerusform>hata</numerusform>
            <numerusform>%1 hata</numerusform>
>>>>>>> 63673b1a
        </translation>
    </message>
    <message numerus="yes">
        <location line="+1"/>
        <source>%n warning(s)</source>
        <translation>
<<<<<<< HEAD
            <numerusform>%n uyarı</numerusform>
            <numerusform>%n uyarı</numerusform>
=======
            <numerusform>uyarı</numerusform>
            <numerusform>%1 uyarı</numerusform>
>>>>>>> 63673b1a
        </translation>
    </message>
</context>
<context>
    <name>Tiled::IssuesDock</name>
    <message>
        <location filename="../src/tiled/issuesdock.cpp" line="+176"/>
        <source>Show warnings</source>
        <translation>Uyarıları göster</translation>
    </message>
    <message>
        <location line="+3"/>
        <source>Clear</source>
        <translation>Temizle</translation>
    </message>
    <message>
        <location line="+50"/>
        <source>Issues</source>
        <translation>Sorunlar</translation>
    </message>
    <message>
        <location line="+1"/>
        <source>Filter</source>
        <translation>Filtrele</translation>
    </message>
</context>
<context>
    <name>Tiled::LayerDock</name>
    <message>
        <location filename="../src/tiled/layerdock.cpp" line="+241"/>
        <source>Layers</source>
        <translation>Katmanlar</translation>
    </message>
    <message>
        <location line="+1"/>
        <source>Opacity:</source>
        <translation>Görünürlük:</translation>
    </message>
    <message>
        <location line="+1"/>
        <source>New Layer</source>
        <translation>Yeni Katman</translation>
    </message>
</context>
<context>
    <name>Tiled::LayerModel</name>
    <message>
        <location filename="../src/tiled/layermodel.cpp" line="+236"/>
        <source>Layer</source>
        <translation>Katman</translation>
    </message>
    <message>
        <location line="+1"/>
        <source>Visible</source>
        <translation>Görünür</translation>
    </message>
    <message>
        <location line="+1"/>
        <source>Locked</source>
        <translation>Kilitli</translation>
    </message>
    <message numerus="yes">
        <location line="+74"/>
        <source>Drag Layer(s)</source>
        <translation>
            <numerusform>Katmanı Sürükle</numerusform>
            <numerusform>Katmanları Sürükle</numerusform>
        </translation>
    </message>
    <message>
        <location line="+142"/>
        <source>Show Layers</source>
        <translation>Katmanları Göster</translation>
    </message>
    <message>
        <location line="+2"/>
        <source>Hide Layers</source>
        <translation>Katmanları Gizle</translation>
    </message>
    <message>
        <location line="+22"/>
        <source>Lock Layers</source>
        <translation>Katmanları Kilitle</translation>
    </message>
    <message>
        <location line="+2"/>
        <source>Unlock Layers</source>
        <translation>Katmanları Çöz</translation>
    </message>
    <message>
        <location line="+61"/>
        <source>Show Other Layers</source>
        <translation>Diğer Katmanları Göster</translation>
    </message>
    <message>
        <location line="+2"/>
        <source>Hide Other Layers</source>
        <translation>Diğer Katmanları Gizle</translation>
    </message>
    <message>
        <location line="+26"/>
        <source>Lock Other Layers</source>
        <translation>Diğer Katmanları Kilitle</translation>
    </message>
    <message>
        <location line="+2"/>
        <source>Unlock Other Layers</source>
        <translation>Diğer Katmanları Çöz</translation>
    </message>
</context>
<context>
    <name>Tiled::LayerOffsetTool</name>
    <message>
        <location filename="../src/tiled/layeroffsettool.cpp" line="+42"/>
        <location line="+99"/>
        <source>Offset Layers</source>
        <translation>Katmanları Kaydır</translation>
    </message>
    <message>
        <location line="-97"/>
        <location line="+98"/>
        <source>M</source>
        <translation>M</translation>
    </message>
</context>
<context>
    <name>Tiled::MagicWandTool</name>
    <message>
        <location filename="../src/tiled/magicwandtool.cpp" line="+32"/>
        <location line="+22"/>
        <source>Magic Wand</source>
        <translation>Sihirli Değnek</translation>
    </message>
    <message>
        <location line="-19"/>
        <location line="+20"/>
        <source>W</source>
        <translation>W</translation>
    </message>
</context>
<context>
    <name>Tiled::MainToolBar</name>
    <message>
        <location filename="../src/tiled/maintoolbar.cpp" line="+41"/>
        <source>Main Toolbar</source>
        <translation>Ana Araç Çubuğu</translation>
    </message>
    <message>
        <location line="+26"/>
        <location line="+70"/>
        <source>Undo</source>
        <translation>Geri Al</translation>
    </message>
    <message>
        <location line="-69"/>
        <location line="+68"/>
        <source>Redo</source>
        <translation>Yinele</translation>
    </message>
    <message>
        <location line="-4"/>
        <source>New</source>
        <translation>Yeni</translation>
    </message>
    <message>
        <location line="+1"/>
        <source>Open</source>
        <translation>Aç</translation>
    </message>
    <message>
        <location line="+1"/>
        <source>Save</source>
        <translation>Kaydet</translation>
    </message>
</context>
<context>
    <name>Tiled::MainWindow</name>
    <message>
        <location filename="../src/tiled/abstractobjecttool.cpp" line="-261"/>
        <location filename="../src/tiled/documentmanager.cpp" line="-538"/>
        <location line="+20"/>
        <source>untitled</source>
        <translation>adsız</translation>
    </message>
    <message>
        <location line="+5"/>
        <source>Save Template</source>
        <translation>Şablon Kaydet</translation>
    </message>
    <message>
        <location line="+14"/>
        <source>Error Saving Template</source>
        <translation>Şablon Kaydedilemedi</translation>
    </message>
    <message>
        <location filename="../src/tiled/documentmanager.cpp" line="-87"/>
        <location filename="../src/tiled/mainwindow.cpp" line="+961"/>
        <source>Error Saving File</source>
        <translation>Dosya Kaydedilemedi</translation>
    </message>
    <message>
        <location line="+43"/>
        <source>Extension Mismatch</source>
        <translation>Uyumsuz Uzantı</translation>
    </message>
    <message>
        <location line="+1"/>
        <source>The file extension does not match the chosen file type.</source>
        <translation>Dosya uzantısı seçilen dosya türüne uymuyor.</translation>
    </message>
    <message>
        <location line="+4"/>
        <source>Tiled may not automatically recognize your file when loading. Are you sure you want to save with this extension?</source>
        <translation>Tiled dosyanızı yüklerken kendiliğinden tanıyamayabilir. Bu uzantıyla kaydetmek istediğinizden emin misiniz?</translation>
    </message>
    <message>
        <location filename="../src/tiled/mainwindow.cpp" line="-830"/>
        <location line="+744"/>
        <location line="+400"/>
        <source>All Files (*)</source>
        <translation>Tüm Dosyalar (*)</translation>
    </message>
    <message>
        <location line="-1122"/>
        <source>Export As...</source>
        <translation>Farklı Dışa Aktar...</translation>
    </message>
    <message>
        <location line="+16"/>
        <source>Non-unique file extension</source>
        <translation>Eşsiz olmayan dosya uzantısı</translation>
    </message>
    <message>
        <location line="+1"/>
        <source>Non-unique file extension.
Please select specific format.</source>
        <translation>Eşsiz olmayan dosya uzantısı.
Lütfen belirli bir biçim seçin.</translation>
    </message>
    <message>
        <location line="+11"/>
        <source>Unknown File Format</source>
        <translation>Bilinmeyen Dosya Biçimi</translation>
    </message>
    <message>
        <location line="+1"/>
        <source>The given filename does not have any known file extension.</source>
        <translation>Verilen dosya adının bilinen bir dosya uzantısı yok.</translation>
    </message>
    <message>
        <location line="+127"/>
        <source>Undo</source>
        <translation>Geri Al</translation>
    </message>
    <message>
        <location line="+1"/>
        <source>Redo</source>
        <translation>Yinele</translation>
    </message>
    <message>
        <location line="+16"/>
        <source>Ctrl+Q</source>
        <translation>Ctrl+Q</translation>
    </message>
    <message>
        <location line="+70"/>
        <source>Ctrl+T</source>
        <translation>Ctrl+T</translation>
    </message>
    <message>
        <location line="+6"/>
        <source>Ctrl+=</source>
        <translation>Ctrl+=</translation>
    </message>
    <message>
        <location line="+1"/>
        <source>+</source>
        <translation>+</translation>
    </message>
    <message>
        <location line="+3"/>
        <source>-</source>
        <translation>-</translation>
    </message>
    <message>
        <location line="+25"/>
        <location line="+1254"/>
        <source>&amp;Layer</source>
        <translation>&amp;Katman</translation>
    </message>
    <message>
        <location line="-1174"/>
        <source>All Files (*);;</source>
        <translation>Tüm Dosyalar (*);;</translation>
    </message>
    <message>
        <location line="+1"/>
        <source>World files (*.world)</source>
        <translation>Dünya dosyaları (*.world)</translation>
    </message>
    <message>
        <location line="+2"/>
        <source>Load World</source>
        <translation>Dünya Yükle</translation>
    </message>
    <message>
        <location line="+8"/>
        <source>Error Loading World</source>
        <translation>Dünya Yüklenemedi</translation>
    </message>
    <message>
        <location line="+80"/>
        <location line="+1086"/>
        <source>Views and Toolbars</source>
        <translation>Gürünümler ve Araç Çubukları</translation>
    </message>
    <message>
        <location line="-1083"/>
        <source>Reset to Default Layout</source>
        <translation>Öntanımlı Düzene Sıfırla</translation>
    </message>
    <message>
        <location line="+2"/>
        <source>Object Types Editor</source>
        <translation>Nesne Türü Düzenleyicisi</translation>
    </message>
    <message>
        <location line="+42"/>
        <source>Alt+Left</source>
        <translation>Alt+Left</translation>
    </message>
    <message>
        <location line="+3"/>
        <source>Ctrl+Shift+Tab</source>
        <translation>Ctrl+Shift+Tab</translation>
    </message>
    <message>
        <location line="+4"/>
        <source>Alt+Right</source>
        <translation>Alt+Right</translation>
    </message>
    <message>
        <location line="+3"/>
        <source>Ctrl+Tab</source>
        <translation>Ctrl+Tab</translation>
    </message>
    <message>
        <location line="+6"/>
        <source>Alt+C</source>
        <translation>Alt+C</translation>
    </message>
    <message>
        <location line="+159"/>
        <source>Error Opening File</source>
        <translation>Dosya Açılamadı</translation>
    </message>
    <message>
        <location line="+1"/>
        <source>Error opening &apos;%1&apos;:
%2</source>
        <translation>&apos;%1&apos; açılamadı:
%2</translation>
    </message>
    <message>
        <location line="+59"/>
        <source>Open File</source>
        <translation>Dosya Aç</translation>
    </message>
    <message>
        <location line="+93"/>
        <source>Unsaved Changes</source>
        <translation>Kaydedilmemiş Değişiklikler</translation>
    </message>
    <message>
        <location line="+1"/>
        <source>There are unsaved changes. Do you want to save now?</source>
        <translation>Kaydedilmemiş değişiklikler var. Şimdi kaydetmek ister misiniz?</translation>
    </message>
    <message>
        <location line="+54"/>
        <location line="+14"/>
        <source>Exported to %1</source>
        <translation>%1 e aktarıldı</translation>
    </message>
    <message>
        <location line="-10"/>
        <source>Error Exporting Map</source>
        <translation>Harita Dışa Aktarılamadı</translation>
    </message>
    <message>
        <location line="+14"/>
        <source>Error Exporting Tileset</source>
        <translation>Desen Seti Dışa Aktarılamadı</translation>
    </message>
    <message>
        <location line="+238"/>
        <source>Add External Tileset(s)</source>
        <translation>Harici Desen Seti Ekle</translation>
    </message>
    <message>
        <location line="+115"/>
        <source>Automatic Mapping Error</source>
        <translation>Automap Hatası</translation>
    </message>
    <message>
        <location line="+12"/>
        <source>Automatic Mapping Warning</source>
        <translation>Automap Uyarısı</translation>
    </message>
    <message>
        <location line="+244"/>
        <source>[*]%1</source>
        <translation>[*]%1</translation>
    </message>
    <message>
        <location line="+27"/>
        <source>&amp;New</source>
        <translation>&amp;Yeni</translation>
    </message>
    <message>
        <location line="+1"/>
        <source>&amp;Group</source>
        <translation>&amp;Grup</translation>
    </message>
    <message>
        <location line="+30"/>
        <source>Some export files already exist:</source>
        <translation>Bazı dışa aktarım dosyaları zaten var:</translation>
    </message>
    <message>
        <location line="+10"/>
        <source>Do you want to replace them?</source>
        <translation>Onları değiştirmek ister misiniz?</translation>
    </message>
    <message>
        <location line="+6"/>
        <source>Overwrite Files</source>
        <translation>Dosyaların Üzerine Yaz</translation>
    </message>
    <message>
        <location line="+19"/>
        <location line="+39"/>
        <source>Error Exporting Map!</source>
        <translation>Harita Dışa Aktarılamadı!</translation>
    </message>
    <message>
        <location line="+54"/>
        <source>Error Reloading Map</source>
        <translation>Harita Yeniden Yüklenemedi</translation>
    </message>
    <message>
        <location filename="../src/tiled/tilecollisiondock.cpp" line="+349"/>
        <source>Tile Collision Editor</source>
        <translation>Desen Çarpışma Düzenleyicisi</translation>
    </message>
    <message>
        <location filename="../src/tiled/tileseteditor.cpp" line="+639"/>
        <source>Ctrl+Shift+O</source>
        <translation>Ctrl+Shift+O</translation>
    </message>
</context>
<context>
    <name>Tiled::MapDocument</name>
    <message>
        <location filename="../src/tiled/mapdocument.cpp" line="+232"/>
        <source>untitled.tmx</source>
        <translation>adsız.tmx</translation>
    </message>
    <message>
        <location line="+109"/>
        <source>Resize Map</source>
        <translation>Haritayı Yeniden Boyutlandır</translation>
    </message>
    <message>
        <location line="+75"/>
        <source>Offset Map</source>
        <translation>Harita Kaydırma</translation>
    </message>
    <message numerus="yes">
        <location line="+27"/>
        <source>Rotate %n Object(s)</source>
        <translation>
            <numerusform>Nesneyi Döndür</numerusform>
            <numerusform>%n Nesneyi Döndür</numerusform>
        </translation>
    </message>
    <message>
        <location line="+36"/>
        <location filename="../src/tiled/newmapdialog.cpp" line="+74"/>
        <source>Tile Layer %1</source>
        <translation>Desen Katmanı %1</translation>
    </message>
    <message>
        <location line="+4"/>
        <source>Object Layer %1</source>
        <translation>Nesne Katmanı %1</translation>
    </message>
    <message>
        <location line="+4"/>
        <source>Image Layer %1</source>
        <translation>Resim Katmanı %1</translation>
    </message>
    <message>
        <location line="+4"/>
        <location line="+33"/>
        <source>Group %1</source>
        <translation>Grup %1</translation>
    </message>
    <message numerus="yes">
        <location line="+2"/>
        <source>Group %n Layer(s)</source>
        <translation>
            <numerusform>Katmanı Grupla</numerusform>
            <numerusform>%n Katmanı Grupla</numerusform>
        </translation>
    </message>
    <message numerus="yes">
        <location line="+16"/>
        <source>Ungroup %n Layer(s)</source>
        <translation>
            <numerusform>Katmanı Gruptan Çıkar</numerusform>
            <numerusform>%n Katmanı Gruptan Çıkar</numerusform>
        </translation>
    </message>
    <message numerus="yes">
        <location line="+46"/>
        <source>Duplicate %n Layer(s)</source>
        <translation>
            <numerusform>Katmanı Çoğalt</numerusform>
            <numerusform>%n Katmanı Çoğalt</numerusform>
        </translation>
    </message>
    <message>
        <location line="+28"/>
        <source>Copy of %1</source>
        <translation>%1 in kopyası</translation>
    </message>
    <message>
        <location line="+38"/>
        <source>Merge Layer Down</source>
        <translation>Katmanı Altta Birleştir</translation>
    </message>
    <message numerus="yes">
        <location line="+98"/>
        <source>Remove %n Layer(s)</source>
        <translation>
            <numerusform>Katmanı Kaldır</numerusform>
            <numerusform>%n Katmanı Kaldır</numerusform>
        </translation>
    </message>
    <message>
        <location line="+345"/>
        <source>Tile</source>
        <translation>Desen</translation>
    </message>
    <message>
        <location line="+10"/>
        <source>Tileset Changes</source>
        <translation>Desen Seti Değişiklikleri</translation>
    </message>
    <message>
        <location line="+179"/>
        <source>Failed to load tileset &apos;%1&apos;</source>
        <translation>&apos;%1&apos; desen seti yüklenemedi</translation>
    </message>
    <message>
        <location line="+19"/>
        <source>Failed to load template &apos;%1&apos;</source>
        <translation>&apos;%1&apos; şablonu yüklenemedi</translation>
    </message>
    <message numerus="yes">
        <location line="+78"/>
        <source>Duplicate %n Object(s)</source>
        <translation>
            <numerusform>Nesneyi Çoğalt</numerusform>
            <numerusform>%n Nesneyi Çoğalt</numerusform>
        </translation>
    </message>
    <message numerus="yes">
        <location line="+13"/>
        <source>Remove %n Object(s)</source>
        <translation>
            <numerusform>Nesneyi Kaldır</numerusform>
            <numerusform>%n Nesneyi Kaldır</numerusform>
        </translation>
    </message>
    <message numerus="yes">
        <location line="+11"/>
        <source>Move %n Object(s) to Layer</source>
        <translation>
            <numerusform>Nesneyi Katmana Taşı</numerusform>
            <numerusform>%n Nesneyi Katmana Taşı</numerusform>
        </translation>
    </message>
    <message numerus="yes">
        <location line="+38"/>
        <source>Move %n Object(s) Up</source>
        <translation>
            <numerusform>Nesneyi Yukarı Taşı</numerusform>
            <numerusform>%n Nesneyi Yukarı Taşı</numerusform>
        </translation>
    </message>
    <message numerus="yes">
        <location line="+36"/>
        <source>Move %n Object(s) Down</source>
        <translation>
            <numerusform>Nesneyi Aşağı Taşı</numerusform>
            <numerusform>%n Nesneyi Aşağı Taşı</numerusform>
        </translation>
    </message>
</context>
<context>
    <name>Tiled::MapDocumentActionHandler</name>
    <message>
        <location filename="../src/tiled/mapdocumentactionhandler.cpp" line="+68"/>
        <source>Ctrl+I</source>
        <translation>Ctrl+I</translation>
    </message>
    <message>
        <location line="+2"/>
        <source>Ctrl+Shift+A</source>
        <translation>Ctrl+Shift+A</translation>
    </message>
    <message>
        <location line="+22"/>
        <source>Ctrl+J</source>
        <translation>Ctrl+J</translation>
    </message>
    <message>
        <location line="+3"/>
        <source>Ctrl+Shift+J</source>
        <translation>Ctrl+Shift+J</translation>
    </message>
    <message>
        <location line="+6"/>
        <source>Ctrl+Shift+D</source>
        <translation>Ctrl+Shift+D</translation>
    </message>
    <message>
        <location line="+11"/>
        <source>Ctrl+PgDown</source>
        <translation>Ctrl+PgDown</translation>
    </message>
    <message>
        <location line="+3"/>
        <source>Ctrl+PgUp</source>
        <translation>Ctrl+PgUp</translation>
    </message>
    <message>
        <location line="+3"/>
        <source>Ctrl+Shift+Up</source>
        <translation>Ctrl+Shift+Up</translation>
    </message>
    <message>
        <location line="+5"/>
        <source>Ctrl+Shift+Down</source>
        <translation>Ctrl+Shift+Down</translation>
    </message>
    <message>
        <location line="+10"/>
        <source>Ctrl+H</source>
        <translation>Ctrl+H</translation>
    </message>
    <message>
        <location line="+9"/>
        <source>Ctrl+L</source>
        <translation>Ctrl+L</translation>
    </message>
    <message>
        <location line="+4"/>
        <source>Ctrl+Shift+H</source>
        <translation>Ctrl+Shift+H</translation>
    </message>
    <message>
        <location line="+5"/>
        <source>Ctrl+Shift+L</source>
        <translation>Ctrl+Shift+L</translation>
    </message>
    <message>
        <location line="+90"/>
        <source>Select &amp;All</source>
        <translation>Hepsini &amp;Seç</translation>
    </message>
    <message>
        <location line="+1"/>
        <source>Invert S&amp;election</source>
        <translation>S&amp;eçimi Ters Çevir</translation>
    </message>
    <message>
        <location line="+1"/>
        <source>Select &amp;None</source>
        <translation>Seçimi &amp;Kaldır</translation>
    </message>
    <message>
        <location line="+1"/>
        <source>&amp;Crop to Selection</source>
        <translation>&amp;Seçime Kırp</translation>
    </message>
    <message>
        <location line="+1"/>
        <source>Autocrop</source>
        <translation>Otomatik Kırp</translation>
    </message>
    <message>
        <location line="+2"/>
        <source>&amp;Tile Layer</source>
        <translation>&amp;Desen Katmanı</translation>
    </message>
    <message>
        <location line="+1"/>
        <source>&amp;Object Layer</source>
        <translation>&amp;Nesne Katmanı</translation>
    </message>
    <message>
        <location line="+1"/>
        <source>&amp;Image Layer</source>
        <translation>&amp;Resim Katmanı</translation>
    </message>
    <message>
        <location line="+1"/>
        <source>&amp;Group Layer</source>
        <translation>&amp;Grup Katmanı</translation>
    </message>
    <message>
        <location line="+1"/>
        <location line="+335"/>
        <source>Layer via Copy</source>
        <translation>Kopya ile Katman</translation>
    </message>
    <message>
        <location line="-334"/>
        <location line="+334"/>
        <source>Layer via Cut</source>
        <translation>Kes ile Katman</translation>
    </message>
    <message>
        <location line="-333"/>
        <source>&amp;Group Layers</source>
        <translation>Katmanları Grupla</translation>
    </message>
    <message>
        <location line="+1"/>
        <source>&amp;Ungroup Layers</source>
        <translation>Katmanları Gruptan Çıkar</translation>
    </message>
    <message>
        <location line="+2"/>
        <source>&amp;Duplicate Layers</source>
        <translation>Katmanları Çoğalt</translation>
    </message>
    <message>
        <location line="+1"/>
        <source>&amp;Merge Layer Down</source>
        <translation>Kat&amp;manı Altta Birleştir</translation>
    </message>
    <message>
        <location line="+1"/>
        <source>&amp;Remove Layers</source>
        <translation>Katmanları Kaldır</translation>
    </message>
    <message>
        <location line="+1"/>
        <source>Select Pre&amp;vious Layer</source>
        <translation>Ön&amp;ceki Katmanı Seç</translation>
    </message>
    <message>
        <location line="+1"/>
        <source>Select &amp;Next Layer</source>
        <translation>So&amp;nraki Katmanı Seç</translation>
    </message>
    <message>
        <location line="+1"/>
        <source>R&amp;aise Layers</source>
        <translation>Katmanları Yükselt</translation>
    </message>
    <message>
        <location line="+1"/>
        <source>&amp;Lower Layers</source>
        <translation>Katmanları Alçalt</translation>
    </message>
    <message>
        <location line="+1"/>
        <source>Show/&amp;Hide Layers</source>
        <translation>Katmanları Göster/&amp;Gizle</translation>
    </message>
    <message>
        <location line="+1"/>
        <source>Lock/&amp;Unlock Layers</source>
        <translation>Katmanları Kilitle/&amp;Çöz</translation>
    </message>
    <message>
        <location line="+1"/>
        <source>Show/&amp;Hide Other Layers</source>
        <translation>Diğer Katmanları Göster/&amp;Gizle</translation>
    </message>
    <message>
        <location line="+1"/>
        <source>Lock/&amp;Unlock Other Layers</source>
        <translation>Diğer Katmanları Kilitle/&amp;Çöz</translation>
    </message>
    <message>
        <location line="+1"/>
        <source>Layer &amp;Properties...</source>
        <translation>Katman &amp;Özellikleri...</translation>
    </message>
    <message>
        <location line="+37"/>
        <source>&amp;New</source>
        <translation>&amp;Yeni</translation>
    </message>
    <message>
        <location line="+18"/>
        <source>&amp;Group</source>
        <translation>&amp;Grup</translation>
    </message>
    <message>
        <location line="+33"/>
        <source>Cut</source>
        <translation>Kes</translation>
    </message>
    <message>
        <location line="+65"/>
        <source>Delete</source>
        <translation>Sil</translation>
    </message>
    <message numerus="yes">
        <location line="+423"/>
        <source>Duplicate %n Object(s)</source>
        <translation>
            <numerusform>Nesneyi Çoğalt</numerusform>
            <numerusform>%n Nesneyi Çoğalt</numerusform>
        </translation>
    </message>
    <message numerus="yes">
        <location line="+1"/>
        <source>Remove %n Object(s)</source>
        <translation>
            <numerusform>Nesneyi Kaldır</numerusform>
            <numerusform>%n Nesneyi Kaldır</numerusform>
        </translation>
    </message>
    <message>
        <location line="+2"/>
        <source>Duplicate Objects</source>
        <translation>Nesneleri Çoğalt</translation>
    </message>
    <message>
        <location line="+1"/>
        <source>Remove Objects</source>
        <translation>Nesneleri Kaldır</translation>
    </message>
</context>
<context>
    <name>Tiled::MapEditor</name>
    <message>
        <location filename="../src/tiled/mapeditor.cpp" line="+701"/>
        <source>Paste in Place</source>
        <translation>Yerinde Yapıştır</translation>
    </message>
    <message>
        <location line="+198"/>
        <location line="+5"/>
        <source>Error Reading Tileset</source>
        <translation>Desen Seti Okunamadı</translation>
    </message>
    <message>
        <location line="+1"/>
        <source>%1: %2</source>
        <translation>%1: %2</translation>
    </message>
    <message numerus="yes">
        <location line="+17"/>
        <source>Add %n Tileset(s)</source>
        <translation>
            <numerusform>Desen Seti Ekle</numerusform>
            <numerusform>%n Desen Seti Ekle</numerusform>
        </translation>
    </message>
    <message>
        <location line="+56"/>
        <source>Tools</source>
        <translation>Araçlar</translation>
    </message>
    <message>
        <location line="+1"/>
        <source>Tool Options</source>
        <translation>Araç Seçenekleri</translation>
    </message>
</context>
<context>
    <name>Tiled::MapObjectModel</name>
    <message>
        <location filename="../src/tiled/mapobjectmodel.cpp" line="+225"/>
        <source>Change Object Name</source>
        <translation>Nesne Adını Değiştir</translation>
    </message>
    <message>
        <location line="+7"/>
        <source>Change Object Type</source>
        <translation>Nesne Türünü Değiştir</translation>
    </message>
    <message>
        <location line="+55"/>
        <source>Name</source>
        <translation>Ad</translation>
    </message>
    <message>
        <location line="+1"/>
        <source>Type</source>
        <translation>Tür</translation>
    </message>
    <message>
        <location line="+1"/>
        <source>ID</source>
        <translation>ID</translation>
    </message>
    <message>
        <location line="+1"/>
        <source>Position</source>
        <translation>Konum</translation>
    </message>
</context>
<context>
    <name>Tiled::MapsDock</name>
    <message>
        <location filename="../src/tiled/mapsdock.cpp" line="+82"/>
        <source>Browse...</source>
        <translation>Gözat...</translation>
    </message>
    <message>
        <location line="+22"/>
        <source>Choose the Maps Folder</source>
        <translation>Haritalar Klasörünü Seç</translation>
    </message>
    <message>
        <location line="+41"/>
        <source>Maps</source>
        <translation>Haritalar</translation>
    </message>
</context>
<context>
    <name>Tiled::MiniMapDock</name>
    <message>
        <location filename="../src/tiled/minimapdock.cpp" line="+59"/>
        <source>Mini-map</source>
        <translation>Küçük-harita</translation>
    </message>
</context>
<context>
    <name>Tiled::NewMapDialog</name>
    <message>
        <location filename="../src/tiled/newmapdialog.cpp" line="-96"/>
        <source>Save As...</source>
        <translation>Farklı Kaydet...</translation>
    </message>
    <message>
        <location line="+24"/>
        <location filename="../src/tiled/propertybrowser.cpp" line="-34"/>
        <source>Orthogonal</source>
        <translation>Ortogonal</translation>
    </message>
    <message>
        <location line="+1"/>
        <location filename="../src/tiled/propertybrowser.cpp" line="+1"/>
        <source>Isometric</source>
        <translation>İzometrik</translation>
    </message>
    <message>
        <location line="+1"/>
        <location filename="../src/tiled/propertybrowser.cpp" line="+1"/>
        <source>Isometric (Staggered)</source>
        <translation>İzometrik (Çapraz)</translation>
    </message>
    <message>
        <location line="+1"/>
        <location filename="../src/tiled/propertybrowser.cpp" line="+1"/>
        <source>Hexagonal (Staggered)</source>
        <translation>Altıgensel (Çapraz)</translation>
    </message>
    <message>
        <location line="+74"/>
        <source>Memory Usage Warning</source>
        <translation>Bellek Kullanım Uyarısı</translation>
    </message>
    <message>
        <location line="+1"/>
        <source>Tile layers for this map will consume %L1 GB of memory each. Not creating one by default.</source>
        <translation>Bu harita için desen katmanlarının her biri %L1 GB bellek kullanıyor. Öntanımlı olarak oluşturulmuyor.</translation>
    </message>
    <message>
        <location line="+45"/>
        <source>%1 x %2 pixels</source>
        <translation>%1 x %2 piksel</translation>
    </message>
</context>
<context>
    <name>Tiled::NewTilesetDialog</name>
    <message>
        <location filename="../src/tiled/newtilesetdialog.cpp" line="-43"/>
        <location line="+7"/>
        <source>Error</source>
        <translation>Hata</translation>
    </message>
    <message>
        <location line="-6"/>
        <source>Failed to load tileset image &apos;%1&apos;.</source>
        <translation>&apos;%1&apos; desen seti resmi yüklenemedi.</translation>
    </message>
    <message>
        <location line="+7"/>
        <source>No tiles found in the tileset image when using the given tile size, margin and spacing!</source>
        <translation>Desen seti resminde, belirtilen desen boyutu, kenar payı ve aralığı kullanılarak bir desen bulunamadı!</translation>
    </message>
    <message>
        <location line="+47"/>
        <source>Tileset Image</source>
        <translation>Desen Seti Resmi</translation>
    </message>
    <message>
        <location line="+31"/>
        <location line="+2"/>
        <source>&amp;OK</source>
        <translation>&amp;Tamam</translation>
    </message>
    <message>
        <location line="-2"/>
        <source>&amp;Save As...</source>
        <translation>&amp;Farklı Kaydet...</translation>
    </message>
</context>
<context>
    <name>Tiled::NewVersionButton</name>
    <message>
        <location filename="../src/tiled/newversionbutton.cpp" line="+43"/>
        <source>Up to date</source>
        <translation>Güncel</translation>
    </message>
    <message>
        <location line="+30"/>
        <source>Update Available</source>
        <translation>Güncelleme Var</translation>
    </message>
    <message>
        <location line="+1"/>
        <source>%1 %2 is available</source>
        <translation>%1 %2 kullanılabilir</translation>
    </message>
    <message>
        <location line="+15"/>
        <source>Error checking for updates</source>
        <translation>Güncellemeler Denetlenemedi</translation>
    </message>
</context>
<context>
    <name>Tiled::NewVersionDialog</name>
    <message>
        <location filename="../src/tiled/newversiondialog.ui" line="+14"/>
        <source>Update Available</source>
        <translation>Güncelleme Var</translation>
    </message>
    <message>
        <location line="+30"/>
        <source>Download ↗</source>
        <translation>İndir ↗</translation>
    </message>
    <message>
        <location line="+7"/>
        <source>Release Notes ↗</source>
        <translation>Sürüm Notları ↗</translation>
    </message>
    <message>
        <location line="+48"/>
        <source>&lt;html&gt;&lt;head/&gt;&lt;body&gt;&lt;p&gt;&lt;span style=&quot; font-weight:600;&quot;&gt;Tiled 1.2.5&lt;/span&gt; is available!&lt;br/&gt;&lt;br/&gt;Current version is Tiled 1.2.3.&lt;/p&gt;&lt;/body&gt;&lt;/html&gt;</source>
        <translation>&lt;html&gt;&lt;head/&gt;&lt;body&gt;&lt;p&gt;&lt;span style=&quot; font-weight:600;&quot;&gt;Tiled 1.2.5&lt;/span&gt; kullanılabilir!&lt;br/&gt;&lt;br/&gt;Şu anki sürüm Tiled 1.2.3.&lt;/p&gt;&lt;/body&gt;&lt;/html&gt;</translation>
    </message>
    <message>
        <location filename="../src/tiled/newversiondialog.cpp" line="+47"/>
        <source>&lt;p&gt;&lt;b&gt;%1 %2&lt;/b&gt; is available!&lt;br/&gt;&lt;br/&gt;Current version is %1 %3.&lt;/p&gt;</source>
        <translation>&lt;p&gt;&lt;b&gt;%1 %2&lt;/b&gt; kullanılabilir!&lt;br/&gt;&lt;br/&gt;Şu anki sürüm %1 %3.&lt;/p&gt;</translation>
    </message>
</context>
<context>
    <name>Tiled::NewsButton</name>
    <message>
        <location filename="../src/tiled/newsbutton.cpp" line="+54"/>
        <source>Devlog</source>
        <translation>Geliştirme</translation>
    </message>
    <message>
        <location line="+2"/>
        <source>News</source>
        <translation>Haberler</translation>
    </message>
    <message>
        <location line="+72"/>
        <source>View All Posts</source>
        <translation>Tüm Mesajları Göster</translation>
    </message>
    <message>
        <location line="+2"/>
        <source>News Archive</source>
        <translation>Haber Arşivi</translation>
    </message>
</context>
<context>
    <name>Tiled::NoEditorWidget</name>
    <message>
        <location filename="../src/tiled/noeditorwidget.ui" line="+19"/>
        <source>&lt;font size=&quot;+2&quot;&gt;No Open Files&lt;/font&gt;</source>
        <translation>&lt;font size=&quot;+2&quot;&gt;Açık Dosya Yok&lt;/font&gt;</translation>
    </message>
    <message>
        <location line="+28"/>
        <source>New Map...</source>
        <translation>Yeni Harita...</translation>
    </message>
    <message>
        <location line="+7"/>
        <source>New Tileset...</source>
        <translation>Yeni Desen Seti...</translation>
    </message>
    <message>
        <location line="+11"/>
        <source>Open File...</source>
        <translation>Dosya Aç...</translation>
    </message>
</context>
<context>
    <name>Tiled::ObjectSelectionTool</name>
    <message>
        <location filename="../src/tiled/objectselectiontool.cpp" line="+315"/>
        <location line="+412"/>
        <source>Select Objects</source>
        <translation>Nesneleri Seç</translation>
    </message>
    <message>
        <location line="-410"/>
        <location line="+411"/>
        <source>S</source>
        <translation>S</translation>
    </message>
    <message numerus="yes">
        <location line="-289"/>
        <location line="+742"/>
        <source>Move %n Object(s)</source>
        <translation>
            <numerusform>Nesneyi Taşı</numerusform>
            <numerusform>%n Nesneyi Taşı</numerusform>
        </translation>
    </message>
    <message>
        <location line="-616"/>
        <source>Unnamed object</source>
        <translation>Adsız nesne</translation>
    </message>
    <message>
        <location line="+2"/>
        <source>Instance of %1</source>
        <translation>%1 in Örneği</translation>
    </message>
    <message>
        <location line="+4"/>
        <source>&amp;%1) %2</source>
        <translation>&amp;%1) %2</translation>
    </message>
    <message>
        <location line="+2"/>
        <source>%1) %2</source>
        <translation>%1) %2</translation>
    </message>
    <message numerus="yes">
        <location line="+699"/>
        <source>Rotate %n Object(s)</source>
        <translation>
            <numerusform>Nesneyi Döndür</numerusform>
            <numerusform>%n Nesneyi Döndür</numerusform>
        </translation>
    </message>
    <message numerus="yes">
        <location line="+275"/>
        <source>Resize %n Object(s)</source>
        <translation>
            <numerusform>Nesneyi Yeniden Boyutlandır</numerusform>
            <numerusform>%n Nesneyi Yeniden Boyutlandır</numerusform>
        </translation>
    </message>
</context>
<context>
    <name>Tiled::ObjectTypesEditor</name>
    <message>
        <location filename="../src/tiled/objecttypeseditor.cpp" line="+227"/>
        <source>Add Object Type</source>
        <translation>Nesne Türü Ekle</translation>
    </message>
    <message>
        <location line="+1"/>
        <source>Remove Object Type</source>
        <translation>Nesne Türünü Kaldır</translation>
    </message>
    <message>
        <location line="+2"/>
        <source>Add Property</source>
        <translation>Özellik Ekle</translation>
    </message>
    <message>
        <location line="+1"/>
        <source>Remove Property</source>
        <translation>Özelliği Kaldır</translation>
    </message>
    <message>
        <location line="+1"/>
        <location line="+322"/>
        <source>Rename Property</source>
        <translation>Özelliği Yeniden Adlandır</translation>
    </message>
    <message>
        <location line="-267"/>
        <location line="+128"/>
        <source>Error Writing Object Types</source>
        <translation>Nesne Türleri Yazılamadı</translation>
    </message>
    <message>
        <location line="-127"/>
        <source>Error writing to %1:
%2</source>
        <translation>%1 yazılamadı:
%2</translation>
    </message>
    <message>
        <location line="+40"/>
        <source>Choose Object Types File</source>
        <translation>Nesne Türü Dosyası Seç</translation>
    </message>
    <message>
        <location line="+2"/>
        <location line="+33"/>
        <location line="+44"/>
        <source>Object Types files (*.xml *.json)</source>
        <translation>Nesne Türleri dosyaları (*.xml *.json)</translation>
    </message>
    <message>
        <location line="-62"/>
        <location line="+44"/>
        <source>Error Reading Object Types</source>
        <translation>Nesne Türleri Okunamadı</translation>
    </message>
    <message>
        <location line="-28"/>
        <source>Import Object Types</source>
        <translation>Nesne Türlerini İçe Aktar</translation>
    </message>
    <message>
        <location line="+44"/>
        <source>Export Object Types</source>
        <translation>Nesne Türlerini Dışa Aktar</translation>
    </message>
    <message>
        <location line="+147"/>
        <source>Name:</source>
        <translation>Ad:</translation>
    </message>
</context>
<context>
    <name>Tiled::ObjectTypesModel</name>
    <message>
        <location filename="../src/tiled/objecttypesmodel.cpp" line="+64"/>
        <source>Type</source>
        <translation>Tür</translation>
    </message>
    <message>
        <location line="+2"/>
        <source>Color</source>
        <translation>Renk</translation>
    </message>
</context>
<context>
    <name>Tiled::ObjectsDock</name>
    <message>
        <location filename="../src/tiled/objectsdock.cpp" line="+167"/>
        <source>Objects</source>
        <translation>Nesneler</translation>
    </message>
    <message>
        <location line="+2"/>
        <source>Filter</source>
        <translation>Filtrele</translation>
    </message>
    <message>
        <location line="+2"/>
        <source>Add Object Layer</source>
        <translation>Nesne Katmanı Ekle</translation>
    </message>
    <message>
        <location line="+1"/>
        <source>Object Properties</source>
        <translation>Nesne Özellikleri</translation>
    </message>
    <message>
        <location line="+1"/>
        <source>Move Objects Up</source>
        <translation>Nesneleri Yukarı Taşı</translation>
    </message>
    <message>
        <location line="+1"/>
        <source>Move Objects Down</source>
        <translation>Nesneleri Aşağı Taşı</translation>
    </message>
    <message numerus="yes">
        <location line="+17"/>
        <source>Move %n Object(s) to Layer</source>
        <translation>
            <numerusform>Nesneyi Katmana Taşı</numerusform>
            <numerusform>%n Nesneyi Katmana Taşı</numerusform>
        </translation>
    </message>
</context>
<context>
    <name>Tiled::PreferencesDialog</name>
    <message>
        <location filename="../src/tiled/preferencesdialog.cpp" line="-161"/>
        <location line="+158"/>
        <source>System default</source>
        <translation>Sistem öntanımlı</translation>
    </message>
</context>
<context>
    <name>Tiled::PropertiesDock</name>
    <message numerus="yes">
        <location filename="../src/tiled/propertiesdock.cpp" line="+246"/>
        <source>Paste Property/Properties</source>
        <translation>
            <numerusform>Özelliği Yapıştır</numerusform>
            <numerusform>Özellikleri Yapıştır</numerusform>
        </translation>
    </message>
    <message numerus="yes">
        <location line="+50"/>
        <source>Remove Property/Properties</source>
        <translation>
            <numerusform>Özelliği Kaldır</numerusform>
            <numerusform>Özellikleri Kaldır</numerusform>
        </translation>
    </message>
    <message>
        <location line="+23"/>
        <source>Name:</source>
        <translation>Ad:</translation>
    </message>
    <message>
        <location line="+2"/>
        <location line="+173"/>
        <source>Rename Property</source>
        <translation>Özelliği Yeniden Adlandır</translation>
    </message>
    <message>
        <location line="-131"/>
        <source>Cu&amp;t</source>
        <translation>Ke&amp;s</translation>
    </message>
    <message>
        <location line="+1"/>
        <source>&amp;Copy</source>
        <translation>&amp;Kopyala</translation>
    </message>
    <message>
        <location line="+1"/>
        <source>&amp;Paste</source>
        <translation>&amp;Yapıştır</translation>
    </message>
    <message>
        <location line="+2"/>
        <source>Convert To</source>
        <translation>Dönüştür</translation>
    </message>
    <message>
        <location line="+1"/>
        <source>Rename...</source>
        <translation>Adı Değiştir...</translation>
    </message>
    <message>
        <location line="+1"/>
        <source>Remove</source>
        <translation>Kaldır</translation>
    </message>
    <message numerus="yes">
        <location line="+63"/>
        <source>Convert Property/Properties</source>
        <translation>
            <numerusform>Özelliği Dönüştür</numerusform>
            <numerusform>Özellikleri Dönüştür</numerusform>
        </translation>
    </message>
    <message>
        <location line="+58"/>
        <source>Properties</source>
        <translation>Özellikler</translation>
    </message>
    <message>
        <location line="+2"/>
        <source>Add Property</source>
        <translation>Özellik Ekle</translation>
    </message>
    <message>
        <location line="+1"/>
        <source>Remove Property</source>
        <translation>Özelliği Kaldır</translation>
    </message>
</context>
<context>
    <name>Tiled::PropertyBrowser</name>
    <message>
        <location filename="../src/tiled/propertybrowser.cpp" line="-1355"/>
        <source>Map</source>
        <translation>Harita</translation>
    </message>
    <message>
        <location line="+5"/>
        <location line="+224"/>
        <source>Orientation</source>
        <translation>Yönlendirme</translation>
    </message>
    <message>
        <location line="-219"/>
        <location line="+100"/>
        <location line="+170"/>
        <source>Width</source>
        <translation>En</translation>
    </message>
    <message>
        <location line="-269"/>
        <location line="+100"/>
        <location line="+170"/>
        <source>Height</source>
        <translation>Boy</translation>
    </message>
    <message>
        <location line="-269"/>
        <location line="+240"/>
        <source>Tile Width</source>
        <translation>Desen Eni</translation>
    </message>
    <message>
        <location line="-239"/>
        <location line="+240"/>
        <source>Tile Height</source>
        <translation>Desen Boyu</translation>
    </message>
    <message>
        <location line="-239"/>
        <source>Infinite</source>
        <translation>Sonsuz</translation>
    </message>
    <message>
        <location line="+2"/>
        <source>Tile Side Length (Hex)</source>
        <translation>Desen Yan Uzunluğu (Hex)</translation>
    </message>
    <message>
        <location line="+5"/>
        <source>Stagger Axis</source>
        <translation>Çapraz Ekseni</translation>
    </message>
    <message>
        <location line="+8"/>
        <source>Stagger Index</source>
        <translation>Çapraz İndeksi</translation>
    </message>
    <message>
        <location line="+8"/>
        <source>Tile Layer Format</source>
        <translation>Desen Katman Biçimi</translation>
    </message>
    <message>
        <location line="+5"/>
        <source>Output Chunk Width</source>
        <translation>Çıktı Yığın Eni</translation>
    </message>
    <message>
        <location line="+1"/>
        <source>Output Chunk Height</source>
        <translation>Çıktı Yığın Boyu</translation>
    </message>
    <message>
        <location line="+8"/>
        <source>Tile Render Order</source>
        <translation>Desen İşleme Sırası</translation>
    </message>
    <message>
        <location line="+3"/>
        <source>Compression level</source>
        <translation>Sıkıştırma seviyesi</translation>
    </message>
    <message>
        <location line="+4"/>
        <location line="+165"/>
        <source>Background Color</source>
        <translation>Arkaplan Rengi</translation>
    </message>
    <message>
        <location line="-133"/>
        <source>Object</source>
        <translation>Nesne</translation>
    </message>
    <message>
        <location line="+2"/>
        <location line="+46"/>
        <location line="+135"/>
        <source>ID</source>
        <translation>ID</translation>
    </message>
    <message>
        <location line="-180"/>
        <source>Template</source>
        <translation>Şablon</translation>
    </message>
    <message>
        <location line="+1"/>
        <location line="+45"/>
        <location line="+78"/>
        <location line="+91"/>
        <location line="+8"/>
        <location line="+21"/>
        <source>Name</source>
        <translation>Ad</translation>
    </message>
    <message>
        <location line="-240"/>
        <location line="+179"/>
        <source>Type</source>
        <translation>Tür</translation>
    </message>
    <message>
        <location line="-175"/>
        <location line="+39"/>
        <source>Visible</source>
        <translation>Görünür</translation>
    </message>
    <message>
        <location line="-37"/>
        <location line="+1241"/>
        <source>X</source>
        <translation>X</translation>
    </message>
    <message>
        <location line="-1240"/>
        <location line="+1241"/>
        <source>Y</source>
        <translation>Y</translation>
    </message>
    <message>
        <location line="-1230"/>
        <source>Rotation</source>
        <translation>Döndürme</translation>
    </message>
    <message>
        <location line="+5"/>
        <source>Flipping</source>
        <translation>Çevirme</translation>
    </message>
    <message>
        <location line="+6"/>
        <source>Text</source>
        <translation>Yazı</translation>
    </message>
    <message>
        <location line="+1"/>
        <source>Alignment</source>
        <translation>Hizalama</translation>
    </message>
    <message>
        <location line="+1"/>
        <source>Font</source>
        <translation>Yazı tipi</translation>
    </message>
    <message>
        <location line="+1"/>
        <source>Word Wrap</source>
        <translation>Sözcük Kaydır</translation>
    </message>
    <message>
        <location line="+1"/>
        <location line="+35"/>
        <location line="+176"/>
        <source>Color</source>
        <translation>Renk</translation>
    </message>
    <message>
        <location line="-200"/>
        <source>Locked</source>
        <translation>Kilitli</translation>
    </message>
    <message>
        <location line="+3"/>
        <source>Opacity</source>
        <translation>Görünürlük</translation>
    </message>
    <message>
        <location line="+5"/>
        <source>Horizontal Offset</source>
        <translation>Yatay Kaydırma</translation>
    </message>
    <message>
        <location line="+1"/>
        <source>Vertical Offset</source>
        <translation>Dikey Kaydırma</translation>
    </message>
    <message>
        <location line="+5"/>
        <source>Tile Layer</source>
        <translation>Desen Katmanı</translation>
    </message>
    <message>
        <location line="+7"/>
        <source>Object Layer</source>
        <translation>Nesne Katmanı</translation>
    </message>
    <message>
        <location line="+8"/>
        <source>Drawing Order</source>
        <translation>Çizim Sırası</translation>
    </message>
    <message>
        <location line="+10"/>
        <source>Image Layer</source>
        <translation>Resim Katmanı</translation>
    </message>
    <message>
        <location line="+5"/>
        <location line="+62"/>
        <location line="+48"/>
        <source>Image</source>
        <translation>Resim</translation>
    </message>
    <message>
        <location line="-105"/>
        <location line="+66"/>
        <source>Transparent Color</source>
        <translation>Saydam Renk</translation>
    </message>
    <message>
        <location line="-59"/>
        <source>Group Layer</source>
        <translation>Grup Katmanı</translation>
    </message>
    <message>
        <location line="+9"/>
        <source>Tileset</source>
        <translation>Desen Seti</translation>
    </message>
    <message>
        <location line="+3"/>
        <source>Filename</source>
        <translation>Dosya Adı</translation>
    </message>
    <message>
        <location line="+11"/>
        <source>Drawing Offset</source>
        <translation>Çizim Kaydırma</translation>
    </message>
    <message>
        <location line="+14"/>
        <source>Grid Width</source>
        <translation>Izgara Eni</translation>
    </message>
    <message>
        <location line="+3"/>
        <source>Grid Height</source>
        <translation>Izgara Boyu</translation>
    </message>
    <message>
        <location line="+4"/>
        <source>Columns</source>
        <translation>Sütunlar</translation>
    </message>
    <message>
        <location line="+10"/>
        <source>Source</source>
        <translation>Kaynak</translation>
    </message>
    <message>
        <location line="+3"/>
        <source>Margin</source>
        <translation>Kenar Payı</translation>
    </message>
    <message>
        <location line="+1"/>
        <source>Spacing</source>
        <translation>Aralık</translation>
    </message>
    <message>
        <location line="+17"/>
        <source>Tile</source>
        <translation>Desen</translation>
    </message>
    <message>
        <location line="+13"/>
        <location line="+60"/>
        <source>Probability</source>
        <translation>Olasılık</translation>
    </message>
    <message>
        <location line="-57"/>
        <source>Relative chance this tile will be picked</source>
        <translation>Bu desenin görece seçilme şansı</translation>
    </message>
    <message>
        <location line="+19"/>
        <source>Terrain</source>
        <translation>Zemin</translation>
    </message>
    <message>
        <location line="+8"/>
        <source>Wang Set</source>
        <translation>Wang Seti</translation>
    </message>
    <message>
        <location line="+2"/>
        <source>Edge Count</source>
        <translation>Kenar Sayısı</translation>
    </message>
    <message>
        <location line="+1"/>
        <source>Corner Count</source>
        <translation>Köşe Sayısı</translation>
    </message>
    <message>
        <location line="+16"/>
        <source>Wang Color</source>
        <translation>Wang Rengi</translation>
    </message>
    <message>
        <location line="+40"/>
        <source>Change Infinite Property</source>
        <translation>Sonsuz Özelliğini Değiştir</translation>
    </message>
    <message>
        <location line="+334"/>
        <source>Error Reading Tileset</source>
        <translation>Desen Seti Okunamadı</translation>
    </message>
    <message>
        <location line="+295"/>
        <source>Custom Properties</source>
        <translation>Özel Özellikler</translation>
    </message>
    <message>
        <location line="+345"/>
        <source>Odd</source>
        <translation>Tek</translation>
    </message>
    <message>
        <location line="+1"/>
        <source>Even</source>
        <translation>Çift</translation>
    </message>
    <message>
        <location line="+40"/>
        <source>Horizontal</source>
        <translation>Yatay</translation>
    </message>
    <message>
        <location line="+1"/>
        <source>Vertical</source>
        <translation>Dikey</translation>
    </message>
    <message>
        <location line="+3"/>
        <source>Top Down</source>
        <translation>Yukarıdan Aşağıya</translation>
    </message>
    <message>
        <location line="+1"/>
        <source>Manual</source>
        <translation>Elle</translation>
    </message>
</context>
<context>
    <name>Tiled::ScriptManager</name>
    <message>
        <location filename="../src/tiled/scriptmanager.cpp" line="+159"/>
        <source>Error opening file: %1</source>
        <translation>Dosya açılamadı: %1</translation>
    </message>
    <message>
        <location line="+9"/>
        <source>Evaluating &apos;%1&apos;</source>
        <translation>&apos;%1&apos; değerlendiriliyor</translation>
    </message>
    <message>
        <location line="+50"/>
        <source>Stack traceback:</source>
        <translation>Yığın geri izleme:</translation>
    </message>
    <message>
        <location line="+12"/>
        <source>At line %1: %2</source>
        <translation>%1 satırında: %2</translation>
    </message>
    <message>
        <location line="+20"/>
        <source>Resetting script engine</source>
        <translation>Betik motoru sıfırlanıyor</translation>
    </message>
    <message>
        <location line="+14"/>
        <source>Script files changed: %1</source>
        <translation>Betik dosyaları değişti: %1</translation>
    </message>
</context>
<context>
    <name>Tiled::SelectSameTileTool</name>
    <message>
        <location filename="../src/tiled/selectsametiletool.cpp" line="+30"/>
        <location line="+26"/>
        <source>Select Same Tile</source>
        <translation>Aynı Deseni Seç</translation>
    </message>
    <message>
        <location line="-23"/>
        <location line="+24"/>
        <source>S</source>
        <translation>S</translation>
    </message>
</context>
<context>
    <name>Tiled::ShapeFillTool</name>
    <message>
        <location filename="../src/tiled/shapefilltool.cpp" line="+39"/>
        <location line="+77"/>
        <source>Shape Fill Tool</source>
        <translation>Şekil Doldurma Aracı</translation>
    </message>
    <message>
        <location line="-74"/>
        <location line="+75"/>
        <source>P</source>
        <translation>P</translation>
    </message>
    <message>
        <location line="+2"/>
        <source>Rectangle Fill</source>
        <translation>Dikdörtgen Dolgu</translation>
    </message>
    <message>
        <location line="+1"/>
        <source>Circle Fill</source>
        <translation>Çember Dolgu</translation>
    </message>
</context>
<context>
    <name>Tiled::ShortcutEditor</name>
    <message>
        <location filename="../src/tiled/shortcutsettingspage.cpp" line="+103"/>
        <source>Remove shortcut</source>
        <translation>Kısayolu kaldır</translation>
    </message>
    <message>
        <location line="+7"/>
        <source>Reset shortcut to default</source>
        <translation>Kısayalu öntanımlıya sıfırla</translation>
    </message>
</context>
<context>
    <name>Tiled::ShortcutSettingsPage</name>
    <message>
        <location filename="../src/tiled/shortcutsettingspage.ui" line="+17"/>
        <source>Keyboard Shortcuts</source>
        <translation>Klavye Kısayolları</translation>
    </message>
    <message>
        <location line="+11"/>
        <source>Filter</source>
        <translation>Filtrele</translation>
    </message>
    <message>
        <location line="+41"/>
        <source>&amp;Import...</source>
        <translation>&amp;İçe Aktar...</translation>
    </message>
    <message>
        <location line="+7"/>
        <source>&lt;html&gt;&lt;head/&gt;&lt;body&gt;&lt;p&gt;&lt;span style=&quot; color:#ff0000;&quot;&gt;Potential conflicts!&lt;/span&gt; &lt;a href=&quot;#show-conflicts&quot;&gt;&lt;span style=&quot; text-decoration: underline; color:#0000ff;&quot;&gt;Set Filter&lt;/span&gt;&lt;/a&gt;&lt;/p&gt;&lt;/body&gt;&lt;/html&gt;</source>
        <translation>&lt;html&gt;&lt;head/&gt;&lt;body&gt;&lt;p&gt;&lt;span style=&quot; color:#ff0000;&quot;&gt;Olası çakışma!&lt;/span&gt; &lt;a href=&quot;#show-conflicts&quot;&gt;&lt;span style=&quot; text-decoration: underline; color:#0000ff;&quot;&gt;Filtre Ayarla&lt;/span&gt;&lt;/a&gt;&lt;/p&gt;&lt;/body&gt;&lt;/html&gt;</translation>
    </message>
    <message>
        <location line="+20"/>
        <source>&amp;Export...</source>
        <translation>&amp;Dışa Aktar...</translation>
    </message>
    <message>
        <location line="+7"/>
        <source>&amp;Reset All</source>
        <translation>&amp;Hepsini sıfırla</translation>
    </message>
    <message>
        <location filename="../src/tiled/shortcutsettingspage.cpp" line="+275"/>
        <location line="+52"/>
        <source>Keyboard Mapping Scheme (*.kms)</source>
        <translation>Klavye Eşleme Şeması (*.kms)</translation>
    </message>
    <message>
        <location line="-51"/>
        <source>Import Shortcuts</source>
        <translation>Kısayolları İçe Aktar</translation>
    </message>
    <message>
        <location line="+9"/>
        <location line="+9"/>
        <source>Error Loading Shortcuts</source>
        <translation>Kısayollar Yüklenemedi</translation>
    </message>
    <message>
        <location line="+1"/>
        <source>Invalid shortcuts file.</source>
        <translation>Geçersiz kısayollar dosyası.</translation>
    </message>
    <message>
        <location line="+33"/>
        <source>Export Shortcuts</source>
        <translation>Kısayolları Dışa Aktar</translation>
    </message>
    <message>
        <location line="+10"/>
        <location line="+41"/>
        <source>Error Saving Shortcuts</source>
        <translation>Kısayollar Kaydedilemedi</translation>
    </message>
</context>
<context>
    <name>Tiled::StampActions</name>
    <message>
        <location filename="../src/tiled/abstractobjecttool.cpp" line="-125"/>
        <location filename="../src/tiled/stampactions.cpp" line="+76"/>
        <source>Rotate Left</source>
        <translation>Sola Döndür</translation>
    </message>
    <message>
        <location line="+1"/>
        <location filename="../src/tiled/stampactions.cpp" line="+1"/>
        <source>Rotate Right</source>
        <translation>Sağa Döndür</translation>
    </message>
    <message>
        <location line="+2"/>
        <location filename="../src/tiled/stampactions.cpp" line="+3"/>
        <source>X</source>
        <translation>X</translation>
    </message>
    <message>
        <location line="+1"/>
        <location filename="../src/tiled/stampactions.cpp" line="+1"/>
        <source>Y</source>
        <translation>Y</translation>
    </message>
    <message>
        <location line="+1"/>
        <location filename="../src/tiled/stampactions.cpp" line="+1"/>
        <source>Shift+Z</source>
        <translation>Shift+Z</translation>
    </message>
    <message>
        <location line="+1"/>
        <location filename="../src/tiled/stampactions.cpp" line="+1"/>
        <source>Z</source>
        <translation>Z</translation>
    </message>
    <message>
        <location filename="../src/tiled/stampactions.cpp" line="-36"/>
        <location line="+25"/>
        <source>Random Mode</source>
        <translation>Rastgele Kipi</translation>
    </message>
    <message>
        <location line="-24"/>
        <location line="+31"/>
        <source>D</source>
        <translation>D</translation>
    </message>
    <message>
        <location line="-26"/>
        <location line="+20"/>
        <source>Wang Fill Mode</source>
        <translation>Wang Dolgu Kipi</translation>
    </message>
    <message>
        <location line="+1"/>
        <source>Flip Horizontally</source>
        <translation>Yatay Çevir</translation>
    </message>
    <message>
        <location line="+1"/>
        <source>Flip Vertically</source>
        <translation>Dikey Çevir</translation>
    </message>
</context>
<context>
    <name>Tiled::StampBrush</name>
    <message>
        <location filename="../src/tiled/stampbrush.cpp" line="+48"/>
        <location line="+162"/>
        <source>Stamp Brush</source>
        <translation>Damga Fırça</translation>
    </message>
    <message>
        <location line="-159"/>
        <location line="+160"/>
        <source>B</source>
        <translation>B</translation>
    </message>
</context>
<context>
    <name>Tiled::TemplatesDock</name>
    <message>
        <location filename="../src/tiled/templatesdock.cpp" line="+281"/>
        <source>Open Tileset</source>
        <translation>Desen Seti Aç</translation>
    </message>
    <message>
        <location line="+4"/>
        <location line="+9"/>
        <source>%1: Couldn&apos;t find &quot;%2&quot;</source>
        <translation>%1: &quot;%2&quot; bulunamadı</translation>
    </message>
    <message>
        <location line="-4"/>
        <source>Locate Tileset</source>
        <translation>Desen Seti Bul</translation>
    </message>
    <message>
        <location line="+49"/>
        <source>Choose the Templates Folder</source>
        <translation>Şablonlar Klasörünü Seç</translation>
    </message>
    <message>
        <location line="+24"/>
        <source>Templates</source>
        <translation>Şablonlar</translation>
    </message>
    <message>
        <location line="+1"/>
        <source>Choose Templates Directory</source>
        <translation>Şablonlar Dizini Seçin</translation>
    </message>
    <message>
        <location line="+27"/>
        <source>All Files (*)</source>
        <translation>Tüm Dosyalar (*)</translation>
    </message>
    <message>
        <location line="+4"/>
        <source>Locate External Tileset</source>
        <translation>Harici Desen Seti Bul</translation>
    </message>
    <message>
        <location line="+10"/>
        <source>Error Reading Tileset</source>
        <translation>Desen Seti Okunamadı</translation>
    </message>
</context>
<context>
    <name>Tiled::TemplatesView</name>
    <message>
        <location line="+90"/>
        <source>Select All Instances</source>
        <translation>Tüm Örnekleri Seç</translation>
    </message>
</context>
<context>
    <name>Tiled::TerrainBrush</name>
    <message>
        <location filename="../src/tiled/terrainbrush.cpp" line="+47"/>
        <location line="+122"/>
        <source>Terrain Brush</source>
        <translation>Zemin Fırçası</translation>
    </message>
    <message>
        <location line="-119"/>
        <location line="+120"/>
        <source>T</source>
        <translation>T</translation>
    </message>
</context>
<context>
    <name>Tiled::TerrainDock</name>
    <message>
        <location filename="../src/tiled/terraindock.cpp" line="+335"/>
        <source>Terrains</source>
        <translation>Zeminler</translation>
    </message>
    <message>
        <location line="+1"/>
        <source>Erase Terrain</source>
        <translation>Zemini Sil</translation>
    </message>
    <message>
        <location line="+2"/>
        <source>Add Terrain Type</source>
        <translation>Zemin Türü Ekle</translation>
    </message>
    <message>
        <location line="+1"/>
        <source>Remove Terrain Type</source>
        <translation>Zemin Türünü Kaldır</translation>
    </message>
    <message>
        <location line="+1"/>
        <source>Move Terrain Type Up</source>
        <translation>Zemin Türünü Yukarı Taşı</translation>
    </message>
    <message>
        <location line="+1"/>
        <source>Move Terrain Type Down</source>
        <translation>Zemin Türünü Aşağı Taşı</translation>
    </message>
</context>
<context>
    <name>Tiled::TerrainView</name>
    <message>
        <location filename="../src/tiled/terrainview.cpp" line="+111"/>
        <source>Terrain &amp;Properties...</source>
        <translation>Zemin &amp;Özellikleri...</translation>
    </message>
</context>
<context>
    <name>Tiled::TextPropertyEdit</name>
    <message>
        <location filename="../src/tiled/textpropertyedit.cpp" line="+120"/>
        <source>...</source>
        <translation>...</translation>
    </message>
</context>
<context>
    <name>Tiled::TileAnimationEditor</name>
    <message>
        <location filename="../src/tiled/tileanimationeditor.cpp" line="-49"/>
        <source>Delete Frames</source>
        <translation>Çerçeveleri Sil</translation>
    </message>
</context>
<context>
    <name>Tiled::TileCollisionDock</name>
    <message>
        <location filename="../src/tiled/tilecollisiondock.cpp" line="-512"/>
        <source>Hidden</source>
        <translation>Gizli</translation>
    </message>
    <message>
        <location line="+5"/>
        <source>Show Right</source>
        <translation>Sağı Göster</translation>
    </message>
    <message>
        <location line="+4"/>
        <source>Show Bottom</source>
        <translation>Altı Göster</translation>
    </message>
    <message>
        <location line="+20"/>
        <source>Objects list</source>
        <translation>Nesneler listesi</translation>
    </message>
    <message>
        <location line="+377"/>
        <source>Delete</source>
        <translation>Sil</translation>
    </message>
    <message>
        <location line="+0"/>
        <source>Cut</source>
        <translation>Kes</translation>
    </message>
    <message>
        <location line="+108"/>
        <source>Duplicate Objects</source>
        <translation>Nesneleri Çoğalt</translation>
    </message>
    <message>
        <location line="+1"/>
        <source>Remove Objects</source>
        <translation>Nesneleri Kaldır</translation>
    </message>
    <message>
        <location line="+1"/>
        <source>Move Objects Up</source>
        <translation>Nesneleri Yukarı Taşı</translation>
    </message>
    <message>
        <location line="+1"/>
        <source>Move Objects Down</source>
        <translation>Nesneleri Aşağı Taşı</translation>
    </message>
    <message>
        <location line="+1"/>
        <source>Object Properties</source>
        <translation>Nesne Özellikleri</translation>
    </message>
</context>
<context>
    <name>Tiled::TileSelectionTool</name>
    <message>
        <location filename="../src/tiled/tileselectiontool.cpp" line="+35"/>
        <location line="+111"/>
        <source>Rectangular Select</source>
        <translation>Dikdörtgensel Seçim</translation>
    </message>
    <message>
        <location line="-108"/>
        <location line="+109"/>
        <source>R</source>
        <translation>R</translation>
    </message>
    <message>
        <location line="-86"/>
        <source>%1, %2 - Rectangle: (%3 x %4)</source>
        <translation>%1, %2 - Dikdörtgen: (%3 x %4)</translation>
    </message>
</context>
<context>
    <name>Tiled::TileStampModel</name>
    <message>
        <location filename="../src/tiled/tilestampmodel.cpp" line="+77"/>
        <source>Stamp</source>
        <translation>Damga</translation>
    </message>
    <message>
        <location line="+1"/>
        <source>Probability</source>
        <translation>Olasılık</translation>
    </message>
</context>
<context>
    <name>Tiled::TileStampsDock</name>
    <message>
        <location filename="../src/tiled/tilestampsdock.cpp" line="+200"/>
        <source>Delete Stamp</source>
        <translation>Damgayı Sil</translation>
    </message>
    <message>
        <location line="+10"/>
        <source>Remove Variation</source>
        <translation>Çeşitliliği Kaldır</translation>
    </message>
    <message>
        <location line="+71"/>
        <source>Choose the Stamps Folder</source>
        <translation>Damgalar Klasörünü Seç</translation>
    </message>
    <message>
        <location line="+15"/>
        <source>Tile Stamps</source>
        <translation>Desen Damgaları</translation>
    </message>
    <message>
        <location line="+2"/>
        <source>Add New Stamp</source>
        <translation>Yeni Damga Ekle</translation>
    </message>
    <message>
        <location line="+1"/>
        <source>Add Variation</source>
        <translation>Çeşitlilik Ekle</translation>
    </message>
    <message>
        <location line="+1"/>
        <source>Duplicate Stamp</source>
        <translation>Damgayı Çoğalt</translation>
    </message>
    <message>
        <location line="+1"/>
        <source>Delete Selected</source>
        <translation>Seçileni Sil</translation>
    </message>
    <message>
        <location line="+1"/>
        <source>Set Stamps Folder</source>
        <translation>Damgalar Klasörünü Ayarla</translation>
    </message>
    <message>
        <location line="+2"/>
        <source>Filter</source>
        <translation>Filtrele</translation>
    </message>
</context>
<context>
    <name>Tiled::TilesetDock</name>
    <message>
        <location filename="../src/tiled/tilesetdock.cpp" line="+603"/>
        <source>Remove Tileset</source>
        <translation>Desen Setini Kaldır</translation>
    </message>
    <message>
        <location line="+1"/>
        <source>The tileset &quot;%1&quot; is still in use by the map!</source>
        <translation>&quot;%1&quot; desen seti, harita tarafından hala kullanılmakta!</translation>
    </message>
    <message>
        <location line="+5"/>
        <source>Remove this tileset and all references to the tiles in this tileset?</source>
        <translation>Bu desen seti ve içindeki desenlere olan tüm başvurular kaldırılsın mı?</translation>
    </message>
    <message>
        <location line="+65"/>
        <source>Tilesets</source>
        <translation>Desen Setleri</translation>
    </message>
    <message>
        <location line="+1"/>
        <source>New Tileset</source>
        <translation>Yeni Desen Seti</translation>
    </message>
    <message>
        <location line="+1"/>
        <source>&amp;Embed Tileset</source>
        <translation>Desen Setini İçe &amp;Göm</translation>
    </message>
    <message>
        <location line="+1"/>
        <source>&amp;Export Tileset As...</source>
        <translation>Desen Setini Farklı &amp;Dışa Aktar...</translation>
    </message>
    <message>
        <location line="+1"/>
        <source>Edit Tile&amp;set</source>
        <translation>Desen &amp;Setini Düzenle</translation>
    </message>
    <message>
        <location line="+1"/>
        <source>&amp;Remove Tileset</source>
        <translation>Desen Setini &amp;Kaldır</translation>
    </message>
    <message>
        <location line="+1"/>
        <source>Select Next Tileset</source>
        <translation>Sonraki Desen Setini Seçin</translation>
    </message>
    <message>
        <location line="+2"/>
        <source>Select Previous Tileset</source>
        <translation>Önceki Desen Setini Seç</translation>
    </message>
    <message>
        <location line="-1"/>
        <source>]</source>
        <translation>]</translation>
    </message>
    <message>
        <location line="+2"/>
        <source>[</source>
        <translation>[</translation>
    </message>
    <message>
        <location line="+1"/>
        <source>Dynamically Wrap Tiles</source>
        <translation>Desenleri Dinamik Kaydır</translation>
    </message>
    <message>
        <location line="+192"/>
        <location line="+17"/>
        <source>Export Tileset</source>
        <translation>Desen Setini Dışa Aktar</translation>
    </message>
    <message>
        <location line="+1"/>
        <source>Error saving tileset: %1</source>
        <translation>Desen seti kaydedilemedi: %1</translation>
    </message>
</context>
<context>
    <name>Tiled::TilesetDocument</name>
    <message>
        <location filename="../src/tiled/tilesetdocument.cpp" line="+223"/>
        <source>untitled.tsx</source>
        <translation>adsız.tsx</translation>
    </message>
    <message>
        <location line="+178"/>
        <source>Failed to load tileset image &apos;%1&apos;</source>
        <translation>&apos;%1&apos; desen seti resmi yüklenemedi</translation>
    </message>
    <message>
        <location line="+12"/>
        <source>Failed to load tile image &apos;%1&apos;</source>
        <translation>&apos;%1&apos; desen resmi yüklenemedi</translation>
    </message>
</context>
<context>
    <name>Tiled::TilesetEditor</name>
    <message>
        <location filename="../src/tiled/tileseteditor.cpp" line="-454"/>
        <location line="+447"/>
        <source>Tileset</source>
        <translation>Desen Seti</translation>
    </message>
    <message>
        <location line="+2"/>
        <location line="+23"/>
        <location line="+31"/>
        <location line="+19"/>
        <source>Add Tiles</source>
        <translation>Desenleri Ekle</translation>
    </message>
    <message>
        <location line="-72"/>
        <location line="+190"/>
        <source>Remove Tiles</source>
        <translation>Desenleri Kaldır</translation>
    </message>
    <message>
        <location line="-189"/>
        <source>Tile Animation Editor</source>
        <translation>Desen Animasyon Düzenleyici</translation>
    </message>
    <message>
        <location line="+1"/>
        <source>Dynamically Wrap Tiles</source>
        <translation>Desenleri Dinamik Kaydır</translation>
    </message>
    <message>
        <location line="+49"/>
        <source>Apply this action to all tiles</source>
        <translation>Bu eylemi tüm desenlere uygula</translation>
    </message>
    <message>
        <location line="+3"/>
        <source>Tile &quot;%1&quot; already exists in the tileset!</source>
        <translation>&quot;%1&quot; deseni, desen setinde zaten var!</translation>
    </message>
    <message>
        <location line="+4"/>
        <source>Add anyway?</source>
        <translation>Yine de eklensin mi?</translation>
    </message>
    <message>
        <location line="+15"/>
        <source>Could not load &quot;%1&quot;!</source>
        <translation>&quot;%1&quot; yüklenemedi!</translation>
    </message>
    <message>
        <location line="+118"/>
        <source>Tiles to be removed are in use by open maps!</source>
        <translation>Kaldırılacak desenler açık haritalar tarafından kullanımda!</translation>
    </message>
    <message>
        <location line="+4"/>
        <source>Remove all references to these tiles?</source>
        <translation>Bu desenlere olan tüm başvurular kaldırılsın mı?</translation>
    </message>
    <message>
        <location line="+82"/>
        <source>New Terrain</source>
        <translation>Yeni Zemin</translation>
    </message>
    <message>
        <location line="+89"/>
        <source>New Wang Set</source>
        <translation>Yeni Wang Seti</translation>
    </message>
</context>
<context>
    <name>Tiled::TilesetParametersEdit</name>
    <message>
        <location filename="../src/tiled/tilesetparametersedit.cpp" line="+47"/>
        <source>Edit...</source>
        <translation>Düzenle...</translation>
    </message>
</context>
<context>
    <name>Tiled::TilesetView</name>
    <message>
        <location filename="../src/tiled/tilesetview.cpp" line="+1304"/>
        <source>Add Terrain Type</source>
        <translation>Zemin Türü Ekle</translation>
    </message>
    <message>
        <location line="+4"/>
        <source>Set Terrain Image</source>
        <translation>Zemin Resmini Ayarla</translation>
    </message>
    <message>
        <location line="+9"/>
        <source>Set Wang Set Image</source>
        <translation>Wang Seti Resmini Ayarla</translation>
    </message>
    <message>
        <location line="+4"/>
        <source>Set Wang Color Image</source>
        <translation>Wang Rengi Resmini Ayarla</translation>
    </message>
    <message>
        <location line="+5"/>
        <source>Tile &amp;Properties...</source>
        <translation>Desen &amp;Özellikleri...</translation>
    </message>
    <message>
        <location line="+10"/>
        <source>&amp;Swap Tiles</source>
        <translation>Desenleri Taka&amp;s Et</translation>
    </message>
    <message>
        <location line="+8"/>
        <source>Show &amp;Grid</source>
        <translation>&amp;Izgarayı Göster</translation>
    </message>
</context>
<context>
    <name>Tiled::TmxMapFormat</name>
    <message>
        <location filename="../src/tiled/tmxmapformat.h" line="+65"/>
        <source>Tiled map files (*.tmx *.xml)</source>
        <translation>Tiled harita dosyaları (*.tmx *.xml)</translation>
    </message>
</context>
<context>
    <name>Tiled::TsxTilesetFormat</name>
    <message>
        <location line="+28"/>
        <source>Tiled tileset files (*.tsx *.xml)</source>
        <translation>Tiled desen seti dosyaları (*.tsx *.xml)</translation>
    </message>
</context>
<context>
    <name>Tiled::UndoDock</name>
    <message>
        <location filename="../src/tiled/undodock.cpp" line="+68"/>
        <source>History</source>
        <translation>Geçmiş</translation>
    </message>
    <message>
        <location line="+1"/>
        <source>&lt;empty&gt;</source>
        <translation>&lt;empty&gt;</translation>
    </message>
</context>
<context>
    <name>Tiled::VariantPropertyManager</name>
    <message>
        <location filename="../src/tiled/variantpropertymanager.cpp" line="+166"/>
        <source>%1, %2</source>
        <translation>%1, %2</translation>
    </message>
    <message>
        <location line="+127"/>
        <source>Horizontal</source>
        <translation>Yatay</translation>
    </message>
    <message>
        <location line="+9"/>
        <source>Vertical</source>
        <translation>Dikey</translation>
    </message>
    <message>
        <location line="+114"/>
        <location line="+6"/>
        <source>Left</source>
        <translation>Sol</translation>
    </message>
    <message>
        <location line="-5"/>
        <location line="+12"/>
        <location line="+4"/>
        <source>Center</source>
        <translation>Merkez</translation>
    </message>
    <message>
        <location line="-15"/>
        <source>Right</source>
        <translation>Sağ</translation>
    </message>
    <message>
        <location line="+1"/>
        <source>Justify</source>
        <translation>Hizala</translation>
    </message>
    <message>
        <location line="+9"/>
        <source>Top</source>
        <translation>Üst</translation>
    </message>
    <message>
        <location line="+2"/>
        <source>Bottom</source>
        <translation>Alt</translation>
    </message>
</context>
<context>
    <name>Tiled::WangBrush</name>
    <message>
        <location filename="../src/tiled/wangbrush.cpp" line="+107"/>
        <location line="+68"/>
        <source>Wang Brush</source>
        <translation>Wang Fırçası</translation>
    </message>
    <message>
        <location line="-65"/>
        <location line="+66"/>
        <source>G</source>
        <translation>G</translation>
    </message>
    <message>
        <location line="+149"/>
        <source>Missing Wang tile transition</source>
        <translation>Eksik Wang desen geçişi</translation>
    </message>
</context>
<context>
    <name>Tiled::WangColorModel</name>
    <message>
        <location filename="../src/tiled/wangcolormodel.cpp" line="+143"/>
        <source>Edge Colors</source>
        <translation>Kenar Renkleri</translation>
    </message>
    <message>
        <location line="+2"/>
        <source>Corner Colors</source>
        <translation>Köşe Renkleri</translation>
    </message>
</context>
<context>
    <name>Tiled::WangColorView</name>
    <message>
        <location filename="../src/tiled/wangcolorview.cpp" line="+183"/>
        <source>Pick Custom Color</source>
        <translation>Özel Renk Seç</translation>
    </message>
</context>
<context>
    <name>Tiled::WangDock</name>
    <message>
        <location filename="../src/tiled/wangdock.cpp" line="+226"/>
        <location line="+327"/>
        <source>Patterns</source>
        <translation>Örüntü</translation>
    </message>
    <message>
        <location line="-326"/>
        <location line="+327"/>
        <source>Colors</source>
        <translation>Renkler</translation>
    </message>
    <message>
        <location line="-10"/>
        <source>Wang Sets</source>
        <translation>Wang Setleri</translation>
    </message>
    <message>
        <location line="+2"/>
        <source>Erase WangIds</source>
        <translation>WangId&apos;leri sil</translation>
    </message>
    <message>
        <location line="+1"/>
        <source>Add Wang Set</source>
        <translation>Wang Seti Ekle</translation>
    </message>
    <message>
        <location line="+1"/>
        <source>Remove Wang Set</source>
        <translation>Wang Setini Kaldır</translation>
    </message>
    <message>
        <location line="+1"/>
        <source>Add Edge Color</source>
        <translation>Kenar Rengi Ekle</translation>
    </message>
    <message>
        <location line="+1"/>
        <source>Add Corner Color</source>
        <translation>Köşe Rengi Ekle</translation>
    </message>
    <message>
        <location line="+1"/>
        <source>Remove Color</source>
        <translation>Rengi Kaldır</translation>
    </message>
</context>
<context>
    <name>Tiled::WangSetView</name>
    <message>
        <location filename="../src/tiled/wangsetview.cpp" line="+104"/>
        <source>Wang Set &amp;Properties...</source>
        <translation>Wang Seti &amp;Özellikleri...</translation>
    </message>
</context>
<context>
    <name>Tiled::WorldManager</name>
    <message>
        <location filename="../src/libtiled/worldmanager.cpp" line="+8"/>
        <source>JSON parse error at offset %1:
%2.</source>
        <translation>%1 de JSON ayrıştırma hatası:
%2.</translation>
    </message>
    <message>
        <location line="+37"/>
        <source>World: Invalid number of captures in &apos;%1&apos;, 2 captures expected</source>
        <translation>Dünya: &apos;%1&apos; içinde geçersiz sayıda yakalama, 2 yakalama bekleniyordu</translation>
    </message>
    <message>
        <location line="+2"/>
        <source>World: Invalid multiplierX: %1</source>
        <translation>Dünya: Geçersiz multiplierX: %1</translation>
    </message>
    <message>
        <location line="+2"/>
        <source>World: Invalid multiplierY: %1</source>
        <translation>Dünya: Geçersiz multiplierY: %1</translation>
    </message>
    <message>
        <location line="+2"/>
        <source>World: Invalid mapWidth: %1</source>
        <translation>Dünya: Geçersiz mapWidth: %1</translation>
    </message>
    <message>
        <location line="+2"/>
        <source>World: Invalid mapHeight: %1</source>
        <translation>Dünya: Geçersiz mapHeight: %1</translation>
    </message>
    <message>
        <location line="+8"/>
        <source>World contained no valid maps or patterns: %1</source>
        <translation>Dünya geçerli harita veya örüntü içermiyor: %1</translation>
    </message>
</context>
<context>
    <name>Tiled::XmlObjectTemplateFormat</name>
    <message>
        <location filename="../src/tiled/tmxmapformat.h" line="+27"/>
        <source>Tiled template files (*.tx)</source>
        <translation>Tiled şablon dosyaları (* .tx)</translation>
    </message>
</context>
<context>
    <name>TmxViewer</name>
    <message>
        <location filename="../src/tmxviewer/tmxviewer.cpp" line="+180"/>
        <source>TMX Viewer</source>
        <translation>TMX Görüntüleyici</translation>
    </message>
</context>
<context>
    <name>Undo Commands</name>
    <message>
        <location filename="../src/tiled/addremovelayer.cpp" line="+65"/>
        <source>Add Layer</source>
        <translation>Katman Ekle</translation>
    </message>
    <message>
        <location line="+17"/>
        <source>Remove Layer</source>
        <translation>Katmanı Kaldır</translation>
    </message>
    <message>
        <location filename="../src/tiled/addremovemapobject.cpp" line="+88"/>
        <source>Add Object</source>
        <translation>Nesne Ekle</translation>
    </message>
    <message>
        <location line="+11"/>
        <source>Add Objects</source>
        <translation>Nesneleri Ekle</translation>
    </message>
    <message>
        <location line="+51"/>
        <source>Remove Object</source>
        <translation>Nesneyi Kaldır</translation>
    </message>
    <message>
        <location line="+11"/>
        <source>Remove Objects</source>
        <translation>Nesneleri Kaldır</translation>
    </message>
    <message>
        <location filename="../src/tiled/addremovetileset.cpp" line="+61"/>
        <source>Add Tileset</source>
        <translation>Desen Seti Ekle</translation>
    </message>
    <message>
        <location line="+16"/>
        <source>Remove Tileset</source>
        <translation>Desen Setini Kaldır</translation>
    </message>
    <message>
        <location filename="../src/tiled/changemapobject.cpp" line="+38"/>
        <source>Change Object</source>
        <translation>Nesneyi Değiştir</translation>
    </message>
    <message>
        <location filename="../src/tiled/changeobjectgroupproperties.cpp" line="+36"/>
        <source>Change Object Layer Properties</source>
        <translation>Nesne Katmanı Özelliklerini Değiştir</translation>
    </message>
    <message>
        <location filename="../src/tiled/changeproperties.cpp" line="+40"/>
        <source>Change Properties</source>
        <translation>Özellikleri Değiştir</translation>
    </message>
    <message>
        <location line="+3"/>
        <source>Change %1 Properties</source>
        <translation>%1 Özelliği Değiştir</translation>
    </message>
    <message>
        <location line="+42"/>
        <source>Set Property</source>
        <translation>Özelliği Ayarla</translation>
    </message>
    <message>
        <location line="+2"/>
        <source>Add Property</source>
        <translation>Özellik Ekle</translation>
    </message>
    <message>
        <location line="+33"/>
        <source>Remove Property</source>
        <translation>Özelliği Kaldır</translation>
    </message>
    <message>
        <location line="+22"/>
        <source>Rename Property</source>
        <translation>Özelliği Yeniden Adlandır</translation>
    </message>
    <message>
        <location filename="../src/tiled/changeselectedarea.cpp" line="+32"/>
        <source>Change Selection</source>
        <translation>Seçimi Değiştir</translation>
    </message>
    <message>
        <location filename="../src/tiled/erasetiles.cpp" line="+36"/>
        <source>Erase</source>
        <translation>Sil</translation>
    </message>
    <message>
        <location filename="../src/tiled/bucketfilltool.cpp" line="-17"/>
        <source>Fill Area</source>
        <translation>Bölgeyi Doldur</translation>
    </message>
    <message>
        <location filename="../src/tiled/movemapobject.cpp" line="+54"/>
        <source>Move Object</source>
        <translation>Nesneyi Taşı</translation>
    </message>
    <message>
        <location filename="../src/tiled/movemapobjecttogroup.cpp" line="+33"/>
        <source>Move Object to Layer</source>
        <translation>Nesneyi Katmana Taşı</translation>
    </message>
    <message>
        <location filename="../src/tiled/offsetlayer.cpp" line="+52"/>
        <source>Offset Layer</source>
        <translation>Katman Kaydır</translation>
    </message>
    <message>
        <location filename="../src/tiled/painttilelayer.cpp" line="+67"/>
        <source>Paint</source>
        <translation>Boya</translation>
    </message>
    <message>
        <location filename="../src/tiled/changelayer.cpp" line="+39"/>
        <source>Rename Layer</source>
        <translation>Katmanı Yeniden Adlandır</translation>
    </message>
    <message>
        <location filename="../src/tiled/resizetilelayer.cpp" line="+37"/>
        <source>Resize Layer</source>
        <translation>Katmanı Yeniden Boyutlandır</translation>
    </message>
    <message>
        <location filename="../src/tiled/resizemap.cpp" line="+33"/>
        <source>Resize Map</source>
        <translation>Haritayı Yeniden Boyutlandır</translation>
    </message>
    <message>
        <location filename="../src/tiled/resizemapobject.cpp" line="+51"/>
        <source>Resize Object</source>
        <translation>Nesneyi Yeniden Boyutlandır</translation>
    </message>
    <message>
        <location filename="../src/tiled/tilesetchanges.cpp" line="+33"/>
        <source>Change Tileset Name</source>
        <translation>Desen Seti Adını Değiştir</translation>
    </message>
    <message>
        <location line="+20"/>
        <source>Change Drawing Offset</source>
        <translation>Çizim Kaydırmasını Değiştir</translation>
    </message>
    <message>
        <location line="+48"/>
        <source>Edit Tileset</source>
        <translation>Desen Setini Düzenle</translation>
    </message>
    <message>
        <location line="+36"/>
        <source>Change Columns</source>
        <translation>Sütunları Değiştir</translation>
    </message>
    <message>
        <location line="+59"/>
        <source>Change Grid Size</source>
        <translation>Izgara Boyutunu Değiştir</translation>
    </message>
    <message>
        <location filename="../src/tiled/movelayer.cpp" line="+41"/>
        <source>Lower Layer</source>
        <translation>Katmanı Alçalt</translation>
    </message>
    <message>
        <location line="+1"/>
        <source>Raise Layer</source>
        <translation>Katmanı Yükselt</translation>
    </message>
    <message>
        <location filename="../src/tiled/changepolygon.cpp" line="+41"/>
        <location line="+13"/>
        <source>Change Polygon</source>
        <translation>Çokgeni Değiştir</translation>
    </message>
    <message>
        <location line="+23"/>
        <source>Toggle Polygon/Polyline</source>
        <translation>Çokgen/Çoklu-Çizgi Geçişi</translation>
    </message>
    <message>
        <location line="+17"/>
        <source>Split Polyline</source>
        <translation>Çoklu Çizgiyi Ayır</translation>
    </message>
    <message>
        <location filename="../src/tiled/addremoveterrain.cpp" line="+66"/>
        <source>Add Terrain</source>
        <translation>Zemin Ekle</translation>
    </message>
    <message>
        <location line="+9"/>
        <source>Remove Terrain</source>
        <translation>Zemini Kaldır</translation>
    </message>
    <message>
        <location filename="../src/tiled/changeimagelayerproperties.cpp" line="+38"/>
        <source>Change Image Layer Properties</source>
        <translation>Resmin Katman Özelliklerini Değiştir</translation>
    </message>
    <message>
        <location filename="../src/tiled/changetileterrain.cpp" line="+138"/>
        <source>Change Tile Terrain</source>
        <translation>Desen Zeminini Değiştir</translation>
    </message>
    <message>
        <location filename="../src/tiled/changeterrain.cpp" line="+56"/>
        <source>Change Terrain Image</source>
        <translation>Zemin Resmini Değiştir</translation>
    </message>
    <message>
        <location filename="../src/tiled/changelayer.cpp" line="+31"/>
        <source>Show Layer</source>
        <translation>Katmanı Göster</translation>
    </message>
    <message>
        <location line="+3"/>
        <source>Hide Layer</source>
        <translation>Katmanı Gizle</translation>
    </message>
    <message>
        <location line="+22"/>
        <source>Lock Layer</source>
        <translation>Katman Kilitle</translation>
    </message>
    <message>
        <location line="+3"/>
        <source>Unlock Layer</source>
        <translation>Katmanı Aç</translation>
    </message>
    <message>
        <location line="+22"/>
        <source>Change Layer Opacity</source>
        <translation>Katman Görünürlüğünü Değiştir</translation>
    </message>
    <message>
        <location line="+32"/>
        <location filename="../src/tiled/layeroffsettool.cpp" line="+93"/>
        <source>Change Layer Offset</source>
        <translation>Katman Kaydırmasını Değiştir</translation>
    </message>
    <message>
        <location filename="../src/tiled/changemapobject.cpp" line="+12"/>
        <source>Show Object</source>
        <translation>Nesneyi Göster</translation>
    </message>
    <message>
        <location line="+2"/>
        <source>Hide Object</source>
        <translation>Nesneyi Gizle</translation>
    </message>
    <message numerus="yes">
        <location line="+61"/>
        <source>Change %n Object/s Tile</source>
        <translation>
            <numerusform>Nesnenin Desenini Değiştir</numerusform>
            <numerusform>%n Nesnenin Desenini Değiştir</numerusform>
        </translation>
    </message>
    <message numerus="yes">
        <location line="+65"/>
        <source>Detach %n Template Instance(s)</source>
        <translation>
            <numerusform>Şablon Örneğini Ayır</numerusform>
            <numerusform>%n Şablon Örneğini Ayır</numerusform>
        </translation>
    </message>
    <message numerus="yes">
        <location line="+39"/>
        <source>Reset %n Instances</source>
        <translation>
            <numerusform>Örneği Sıfırla</numerusform>
            <numerusform>%n Örneği Sıfırla</numerusform>
        </translation>
    </message>
    <message numerus="yes">
        <location line="+53"/>
        <source>Replace %n Object(s) With Template</source>
        <translation>
            <numerusform>Nesneyi Şablonla Değiştir</numerusform>
            <numerusform>%n Nesneyi Şablonla Değiştir</numerusform>
        </translation>
    </message>
    <message>
        <location filename="../src/tiled/changeterrain.cpp" line="-21"/>
        <source>Change Terrain Name</source>
        <translation>Zemin Adını Değiştir</translation>
    </message>
    <message>
        <location filename="../src/tiled/addremovetiles.cpp" line="+62"/>
        <source>Add Tiles</source>
        <translation>Desenleri Ekle</translation>
    </message>
    <message>
        <location line="+8"/>
        <location filename="../src/tiled/tileseteditor.cpp" line="-240"/>
        <source>Remove Tiles</source>
        <translation>Desenleri Kaldır</translation>
    </message>
    <message>
        <location filename="../src/tiled/changemapobjectsorder.cpp" line="+45"/>
        <location filename="../src/tiled/raiselowerhelper.cpp" line="+68"/>
        <source>Raise Object</source>
        <translation>Nesneyi Yükselt</translation>
    </message>
    <message>
        <location line="+2"/>
        <location filename="../src/tiled/raiselowerhelper.cpp" line="+29"/>
        <source>Lower Object</source>
        <translation>Nesneyi Alçalt</translation>
    </message>
    <message>
        <location filename="../src/tiled/changetileanimation.cpp" line="+34"/>
        <source>Change Tile Animation</source>
        <translation>Desen Animasyonunu Değiştir</translation>
    </message>
    <message>
        <location filename="../src/tiled/changetileobjectgroup.cpp" line="+35"/>
        <source>Change Tile Collision</source>
        <translation>Desen Çarpışmasını Değiştir</translation>
    </message>
    <message>
        <location filename="../src/tiled/raiselowerhelper.cpp" line="+43"/>
        <source>Raise Object To Top</source>
        <translation>Nesneyi En Üste Yükselt</translation>
    </message>
    <message>
        <location line="+37"/>
        <source>Lower Object To Bottom</source>
        <translation>Nesneyi En Alta Alçalt</translation>
    </message>
    <message>
        <location filename="../src/tiled/rotatemapobject.cpp" line="+51"/>
        <source>Rotate Object</source>
        <translation>Nesneyi Döndür</translation>
    </message>
    <message>
        <location filename="../src/tiled/changemapproperty.cpp" line="+41"/>
        <source>Change Tile Width</source>
        <translation>Desen Enini Değiştir</translation>
    </message>
    <message>
        <location line="+4"/>
        <source>Change Tile Height</source>
        <translation>Desen Boyunu Değiştir</translation>
    </message>
    <message>
        <location line="+4"/>
        <source>Change Infinite Property</source>
        <translation>Sonsuz Özelliğini Değiştir</translation>
    </message>
    <message>
        <location line="+4"/>
        <source>Change Hex Side Length</source>
        <translation>Hex Kenar Uzunluğunu Değiştir</translation>
    </message>
    <message>
        <location line="+10"/>
        <location filename="../src/tiled/tilesetchanges.cpp" line="-40"/>
        <source>Change Background Color</source>
        <translation>Arkaplan Rengini Değiştir</translation>
    </message>
    <message>
        <location line="+10"/>
        <source>Change Chunk Size</source>
        <translation>Yığın Boyutunu Değiştir</translation>
    </message>
    <message>
        <location line="+10"/>
        <source>Change Stagger Axis</source>
        <translation>Çapraz Eksenini Değiştir</translation>
    </message>
    <message>
        <location line="+10"/>
        <source>Change Stagger Index</source>
        <translation>Çapraz İndeksini Değiştir</translation>
    </message>
    <message>
        <location line="+10"/>
        <location filename="../src/tiled/tilesetchanges.cpp" line="+20"/>
        <source>Change Orientation</source>
        <translation>Yönlendirmeyi Değiştir</translation>
    </message>
    <message>
        <location line="+10"/>
        <source>Change Render Order</source>
        <translation>Render Sırasını Değiştir</translation>
    </message>
    <message>
        <location line="+10"/>
        <source>Change Layer Data Format</source>
        <translation>Katman Veri Biçimini Değiştir</translation>
    </message>
    <message>
        <location filename="../src/tiled/changetileprobability.cpp" line="+40"/>
        <location line="+14"/>
        <source>Change Tile Probability</source>
        <translation>Desen Olasılığını Değiştir</translation>
    </message>
    <message>
        <location filename="../src/tiled/adjusttileindexes.cpp" line="-139"/>
        <location line="+92"/>
        <source>Adjust Tile Indexes</source>
        <translation>Desen İndekslerini Ayarla</translation>
    </message>
    <message>
        <location filename="../src/tiled/changetileimagesource.cpp" line="+39"/>
        <source>Change Tile Image</source>
        <translation>Desen Resmini Değiştir</translation>
    </message>
    <message>
        <location filename="../src/tiled/replacetileset.cpp" line="+33"/>
        <source>Replace Tileset</source>
        <translation>Desen Setini Değiştir</translation>
    </message>
    <message numerus="yes">
        <location filename="../src/tiled/flipmapobjects.cpp" line="+39"/>
        <location filename="../src/tiled/propertybrowser.cpp" line="-876"/>
        <source>Flip %n Object(s)</source>
        <translation>
            <numerusform>Nesneyi Çevir</numerusform>
            <numerusform>%n Nesneyi Çevir</numerusform>
        </translation>
    </message>
    <message>
        <location filename="../src/tiled/changetile.cpp" line="+33"/>
        <source>Change Tile Type</source>
        <translation>Desen Türünü Değiştir</translation>
    </message>
    <message>
        <location filename="../src/tiled/swaptiles.cpp" line="+36"/>
        <source>Swap Tiles</source>
        <translation>Desenleri Takas Et</translation>
    </message>
    <message>
        <location filename="../src/tiled/tilesetdocument.cpp" line="-365"/>
        <source>Reload Tileset</source>
        <translation>Desen Setini Yeniden Yükle</translation>
    </message>
    <message>
        <location filename="../src/tiled/addremovewangset.cpp" line="+64"/>
        <source>Add Wang Set</source>
        <translation>Wang Seti Ekle</translation>
    </message>
    <message>
        <location line="+8"/>
        <source>Remove Wang Set</source>
        <translation>Wang Setini Kaldır</translation>
    </message>
    <message>
        <location filename="../src/tiled/changetilewangid.cpp" line="+35"/>
        <location line="+12"/>
        <location line="+14"/>
        <source>Change Tile WangId</source>
        <translation>Desen WangId&apos;yi Değiştir</translation>
    </message>
    <message>
        <location filename="../src/tiled/changewangsetdata.cpp" line="+37"/>
        <source>Change Wang Set edge count</source>
        <translation>Wang Seti kenar sayısını değiştir</translation>
    </message>
    <message>
        <location line="+66"/>
        <source>Change Wang Set corner count</source>
        <translation>Wang Seti köşe sayısını değiştir</translation>
    </message>
    <message>
        <location line="+63"/>
        <source>Remove Wang Color</source>
        <translation>Wang Rengini Kaldır</translation>
    </message>
    <message>
        <location line="+90"/>
        <source>Set Wang Set Image</source>
        <translation>Wang Seti Resmini Ayarla</translation>
    </message>
    <message>
        <location filename="../src/tiled/moveterrain.cpp" line="+60"/>
        <source>Move Terrain Up</source>
        <translation>Zemini Yukarı Taşı</translation>
    </message>
    <message>
        <location line="+6"/>
        <source>Move Terrain Down</source>
        <translation>Zemini Aşağı Taşı</translation>
    </message>
    <message>
        <location filename="../src/tiled/renamewangset.cpp" line="+34"/>
        <source>Change Wang Set Name</source>
        <translation>Wang Seti Adını Değiştir</translation>
    </message>
    <message>
        <location filename="../src/tiled/replacetemplate.cpp" line="+34"/>
        <source>Replace Template</source>
        <translation>Şablonu Değiştir</translation>
    </message>
    <message>
        <location filename="../src/tiled/shapefilltool.cpp" line="-20"/>
        <source>Shape Fill</source>
        <translation>Şekil Dolgu</translation>
    </message>
    <message numerus="yes">
        <location filename="../src/tiled/mapdocument.cpp" line="-770"/>
        <source>Raise %n Layer(s)</source>
        <translation>
            <numerusform>Katmanı Yükselt</numerusform>
            <numerusform>%n Katmanı Yükselt</numerusform>
        </translation>
    </message>
    <message numerus="yes">
        <location line="+27"/>
        <source>Lower %n Layer(s)</source>
        <translation>
            <numerusform>Katmanı Alçalt</numerusform>
            <numerusform>%n Katmanı Alçalt</numerusform>
        </translation>
    </message>
    <message>
        <location filename="../src/tiled/editablemap.cpp" line="-124"/>
        <source>Change Tile Size</source>
        <translation>Desen Boyutunu Değiştir</translation>
    </message>
</context>
<context>
    <name>Utils</name>
    <message>
        <location filename="../src/tiled/utils.cpp" line="+43"/>
        <source>Image files</source>
        <translation>Resim dosyaları</translation>
    </message>
    <message>
        <location line="+226"/>
        <source>Copy File Path</source>
        <translation>Dosya Yolunu Kopyala</translation>
    </message>
    <message>
        <location line="+6"/>
        <source>Open Containing Folder...</source>
        <translation>İçeren Klasörü Aç...</translation>
    </message>
</context>
<context>
    <name>main</name>
    <message>
        <location filename="../src/tmxrasterizer/main.cpp" line="+55"/>
        <source>Renders a Tiled map or world to an image.</source>
        <translation>Bir Tiled haritasını veya dünyasını resme işler.</translation>
    </message>
    <message>
        <location line="+5"/>
        <source>The scale of the output image (default: 1).</source>
        <translation>Çıktı resminin ölçeği (öntanımlı: 1).</translation>
    </message>
    <message>
        <location line="+1"/>
        <source>scale</source>
        <translation>ölçek</translation>
    </message>
    <message>
        <location line="+2"/>
        <source>The requested size in pixels at which a tile is rendered (overrides the --scale option).</source>
        <translation>Piksel cinsinden desenlerin işleneceği istenilen boyut (--scale seçeneğini geçersiz kılar).</translation>
    </message>
    <message>
        <location line="+1"/>
        <location line="+3"/>
        <source>size</source>
        <translation>boyut</translation>
    </message>
    <message>
        <location line="-1"/>
        <source>The output image fits within a SIZE x SIZE square (overrides the --scale and --tilesize options).</source>
        <translation>Çıktı resmi bir BOYUT x BOYUT kareye sığar (--scale ve --tilesize seçeneklerini geçersiz kılar).</translation>
    </message>
    <message>
        <location line="+3"/>
        <source>Antialias edges of primitives.</source>
        <translation>Temel ögelerin kenarlarını yumuşat.</translation>
    </message>
    <message>
        <location line="+2"/>
        <source>Use nearest neighbour instead of smooth blending of pixels.</source>
        <translation>Piksellerin yumuşak karıştırılması yerine en yakın komşuyu kullan.</translation>
    </message>
    <message>
        <location line="+2"/>
        <source>Ignore all layer visibility flags in the map file, and render all layers in the output (default is to omit invisible layers).</source>
        <translation>Tüm katman görünürlük bayraklarını yok say, ve tüm katmanları çıktıda işle (öntanımlı olan görünmez katmanları atlamaktır).</translation>
    </message>
    <message>
        <location line="+2"/>
        <source>Specifies a layer to omit from the output image. Can be repeated to hide multiple layers.</source>
        <translation>Çıktı resminde atlanacak bir katmanı belirtir. Çoklu katmanları gizlemek için tekrarlanabilir.</translation>
    </message>
    <message>
        <location line="+1"/>
        <source>name</source>
        <translation>ad</translation>
    </message>
    <message>
        <location line="+2"/>
        <source>Map or world file to render.</source>
        <translation>İşleme için harita veya dünya dosyası.</translation>
    </message>
    <message>
        <location line="+1"/>
        <source>Image file to output.</source>
        <translation>Çıktı için resim dosyası.</translation>
    </message>
    <message>
        <location line="+23"/>
        <source>Invalid size specified: &quot;%1&quot;</source>
        <translation>Geçersiz boyut belirtildi: &quot;%1&quot;</translation>
    </message>
    <message>
        <location line="+9"/>
        <source>Invalid tile size specified: &quot;%1&quot;</source>
        <translation>Geçersiz desen boyutu belirtildi: &quot;%1&quot;</translation>
    </message>
    <message>
        <location line="+9"/>
        <source>Invalid scale specified: &quot;%1&quot;</source>
        <translation>Geçersiz ölçek belirtildi: &quot;%1&quot;</translation>
    </message>
    <message>
        <location filename="../src/tmxviewer/main.cpp" line="+57"/>
        <source>Displays a Tiled map (TMX format).</source>
        <translation>Bir Tiled haritası (TMX biçiminde) gösterir.</translation>
    </message>
    <message>
        <location line="+3"/>
        <source>Map file to display.</source>
        <translation>Gösterilecek harita dosyası.</translation>
    </message>
    <message>
        <location filename="../src/tiledquick/qml/+android/main.qml" line="+17"/>
        <location filename="../src/tiledquick/qml/main.qml" line="+17"/>
        <source>Tiled Quick</source>
        <translation>Tiled Quick</translation>
    </message>
    <message>
        <location line="+19"/>
        <location filename="../src/tiledquick/qml/main.qml" line="+46"/>
        <location line="+20"/>
        <source>Open...</source>
        <translation>Aç...</translation>
    </message>
    <message>
        <location line="+65"/>
        <location filename="../src/tiledquick/qml/main.qml" line="+116"/>
        <source>No map file loaded</source>
        <translation>Harita dosyası yüklenmedi</translation>
    </message>
    <message>
        <location filename="../src/tiledquick/qml/main.qml" line="-126"/>
        <location line="+17"/>
        <source>Exit</source>
        <translation>Çıkış</translation>
    </message>
    <message>
        <location line="-10"/>
        <source>File</source>
        <translation>Dosya</translation>
    </message>
    <message>
        <location line="+16"/>
        <source>Help</source>
        <translation>Yardım</translation>
    </message>
    <message>
        <location line="+2"/>
        <source>About Tiled Quick</source>
        <translation>Tiled Quick Hakkında</translation>
    </message>
</context>
</TS><|MERGE_RESOLUTION|>--- conflicted
+++ resolved
@@ -3595,26 +3595,16 @@
         <location filename="../src/tiled/issuescounter.cpp" line="+109"/>
         <source>%n error(s)</source>
         <translation>
-<<<<<<< HEAD
             <numerusform>%n hata</numerusform>
             <numerusform>%n hata</numerusform>
-=======
-            <numerusform>hata</numerusform>
-            <numerusform>%1 hata</numerusform>
->>>>>>> 63673b1a
         </translation>
     </message>
     <message numerus="yes">
         <location line="+1"/>
         <source>%n warning(s)</source>
         <translation>
-<<<<<<< HEAD
             <numerusform>%n uyarı</numerusform>
             <numerusform>%n uyarı</numerusform>
-=======
-            <numerusform>uyarı</numerusform>
-            <numerusform>%1 uyarı</numerusform>
->>>>>>> 63673b1a
         </translation>
     </message>
 </context>
