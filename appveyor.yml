--- conflicted
+++ resolved
@@ -5,19 +5,12 @@
   my_secret:
     secure: +3IhWT10lCSC4GE4gGfWt8WiZdIXuMUfaImgvQUullg=
   matrix:
-<<<<<<< HEAD
-    - QTDIR: C:\Qt\5.9\msvc2013_64
+    - QTDIR: C:\Qt\5.9.5\msvc2013_64
       PYTHONHOME: C:\Python36-x64
       PUSH_RELEASE: true
       TILED_ITCH_CHANNEL: windows-64bit
-    - QTDIR: C:\Qt\5.9\mingw53_32
+    - QTDIR: C:\Qt\5.9.5\mingw53_32
       PYTHONHOME: C:\Python36
-=======
-    - QTDIR: C:\Qt\5.9.5\msvc2013_64
-      PUSH_RELEASE: true
-      TILED_ITCH_CHANNEL: windows-64bit
-    - QTDIR: C:\Qt\5.9.5\mingw53_32
->>>>>>> 47711afe
       MINGW: C:\Qt\Tools\mingw530_32
       PUSH_RELEASE: true
       TILED_ITCH_CHANNEL: windows-32bit
